--- conflicted
+++ resolved
@@ -169,22 +169,10 @@
 	info->slots_used = slots_used;
 	info->max_chain_len = max_chain_len;
 }
-<<<<<<< HEAD
-void hashtab_cache_init(void)
-=======
 
 void __init hashtab_cache_init(void)
->>>>>>> 628e0702
 {
 		hashtab_node_cachep = kmem_cache_create("hashtab_node",
 			sizeof(struct hashtab_node),
 			0, SLAB_PANIC, NULL);
-<<<<<<< HEAD
-}
-
-void hashtab_cache_destroy(void)
-{
-		kmem_cache_destroy(hashtab_node_cachep);
-=======
->>>>>>> 628e0702
 }