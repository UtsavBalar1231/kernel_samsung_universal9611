--- conflicted
+++ resolved
@@ -1,9 +1,6 @@
 include include/asm-generic/Kbuild.asm
 
-<<<<<<< HEAD
 generic-y	+= clkdev.h
+generic-y	+= exec.h
 
-=======
-generic-y	+= exec.h
->>>>>>> f322220d
 header-y	+= cachectl.h