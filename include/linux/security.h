/*
 * Linux Security plug
 *
 * Copyright (C) 2001 WireX Communications, Inc <chris@wirex.com>
 * Copyright (C) 2001 Greg Kroah-Hartman <greg@kroah.com>
 * Copyright (C) 2001 Networks Associates Technology, Inc <ssmalley@nai.com>
 * Copyright (C) 2001 James Morris <jmorris@intercode.com.au>
 * Copyright (C) 2001 Silicon Graphics, Inc. (Trust Technology Group)
 * Copyright (C) 2016 Mellanox Techonologies
 *
 *	This program is free software; you can redistribute it and/or modify
 *	it under the terms of the GNU General Public License as published by
 *	the Free Software Foundation; either version 2 of the License, or
 *	(at your option) any later version.
 *
 *	Due to this file being licensed under the GPL there is controversy over
 *	whether this permits you to write a module that #includes this file
 *	without placing your module under the GPL.  Please consult a lawyer for
 *	advice before doing this.
 *
 */

#ifndef __LINUX_SECURITY_H
#define __LINUX_SECURITY_H

#include <linux/key.h>
#include <linux/capability.h>
#include <linux/fs.h>
#include <linux/slab.h>
#include <linux/err.h>
#include <linux/string.h>
#include <linux/mm.h>
#include <linux/fs.h>

struct linux_binprm;
struct cred;
struct rlimit;
struct siginfo;
struct sem_array;
struct sembuf;
struct kern_ipc_perm;
struct audit_context;
struct super_block;
struct inode;
struct dentry;
struct file;
struct vfsmount;
struct path;
struct qstr;
struct iattr;
struct fown_struct;
struct file_operations;
struct shmid_kernel;
struct msg_msg;
struct msg_queue;
struct xattr;
struct xfrm_sec_ctx;
struct mm_struct;

/* If capable should audit the security request */
#define SECURITY_CAP_NOAUDIT 0
#define SECURITY_CAP_AUDIT 1

/* LSM Agnostic defines for sb_set_mnt_opts */
#define SECURITY_LSM_NATIVE_LABELS	1

struct ctl_table;
struct audit_krule;
struct user_namespace;
struct timezone;

#ifdef CONFIG_RKP_KDP
#define rocred_uc_read(x) atomic_read(x->use_cnt)
#define rocred_uc_inc(x)  atomic_inc(x->use_cnt)
#define rocred_uc_dec_and_test(x) atomic_dec_and_test(x->use_cnt)
#define rocred_uc_inc_not_zero(x) atomic_inc_not_zero(x->use_cnt)
#define rocred_uc_set(x,v) atomic_set(x->use_cnt,v)

extern int rkp_cred_enable;
extern char __rkp_ro_start[], __rkp_ro_end[];
extern struct cred init_cred;
extern struct task_security_struct init_sec;
/*Check whether the address belong to Cred Area*/
static inline u8 rkp_ro_page(unsigned long addr)
{
	if(!rkp_cred_enable)
		return (u8)0;
	if((addr == ((unsigned long)&init_cred)) || 
		(addr == ((unsigned long)&init_sec)))
		return (u8)1;
	else
		return rkp_is_pg_protected(addr);
}
extern int security_integrity_current(void);

#else
#define security_integrity_current()  0
#endif /*CONFIG_RKP_KDP*/

enum lsm_event {
	LSM_POLICY_CHANGE,
};

/* These functions are in security/commoncap.c */
extern int cap_capable(const struct cred *cred, struct user_namespace *ns,
		       int cap, int audit);
extern int cap_settime(const struct timespec64 *ts, const struct timezone *tz);
extern int cap_ptrace_access_check(struct task_struct *child, unsigned int mode);
extern int cap_ptrace_traceme(struct task_struct *parent);
extern int cap_capget(struct task_struct *target, kernel_cap_t *effective, kernel_cap_t *inheritable, kernel_cap_t *permitted);
extern int cap_capset(struct cred *new, const struct cred *old,
		      const kernel_cap_t *effective,
		      const kernel_cap_t *inheritable,
		      const kernel_cap_t *permitted);
extern int cap_bprm_set_creds(struct linux_binprm *bprm);
extern int cap_inode_setxattr(struct dentry *dentry, const char *name,
			      const void *value, size_t size, int flags);
extern int cap_inode_removexattr(struct dentry *dentry, const char *name);
extern int cap_inode_need_killpriv(struct dentry *dentry);
extern int cap_inode_killpriv(struct dentry *dentry);
extern int cap_inode_getsecurity(struct inode *inode, const char *name,
				 void **buffer, bool alloc);
extern int cap_mmap_addr(unsigned long addr);
extern int cap_mmap_file(struct file *file, unsigned long reqprot,
			 unsigned long prot, unsigned long flags);
extern int cap_task_fix_setuid(struct cred *new, const struct cred *old, int flags);
extern int cap_task_prctl(int option, unsigned long arg2, unsigned long arg3,
			  unsigned long arg4, unsigned long arg5);
extern int cap_task_setscheduler(struct task_struct *p);
extern int cap_task_setioprio(struct task_struct *p, int ioprio);
extern int cap_task_setnice(struct task_struct *p, int nice);
extern int cap_vm_enough_memory(struct mm_struct *mm, long pages);

struct msghdr;
struct sk_buff;
struct sock;
struct sockaddr;
struct socket;
struct flowi;
struct dst_entry;
struct xfrm_selector;
struct xfrm_policy;
struct xfrm_state;
struct xfrm_user_sec_ctx;
struct seq_file;

#ifdef CONFIG_MMU
extern unsigned long mmap_min_addr;
extern unsigned long dac_mmap_min_addr;
#else
#define mmap_min_addr		0UL
#define dac_mmap_min_addr	0UL
#endif

/*
 * Values used in the task_security_ops calls
 */
/* setuid or setgid, id0 == uid or gid */
#define LSM_SETID_ID	1

/* setreuid or setregid, id0 == real, id1 == eff */
#define LSM_SETID_RE	2

/* setresuid or setresgid, id0 == real, id1 == eff, uid2 == saved */
#define LSM_SETID_RES	4

/* setfsuid or setfsgid, id0 == fsuid or fsgid */
#define LSM_SETID_FS	8

/* Flags for security_task_prlimit(). */
#define LSM_PRLIMIT_READ  1
#define LSM_PRLIMIT_WRITE 2

/* forward declares to avoid warnings */
struct sched_param;
struct request_sock;

/* bprm->unsafe reasons */
#define LSM_UNSAFE_SHARE	1
#define LSM_UNSAFE_PTRACE	2
#define LSM_UNSAFE_NO_NEW_PRIVS	4

#ifdef CONFIG_MMU
extern int mmap_min_addr_handler(struct ctl_table *table, int write,
				 void __user *buffer, size_t *lenp, loff_t *ppos);
#endif

/* security_inode_init_security callback function to write xattrs */
typedef int (*initxattrs) (struct inode *inode,
			   const struct xattr *xattr_array, void *fs_data);

#ifdef CONFIG_SECURITY

struct security_mnt_opts {
	char **mnt_opts;
	int *mnt_opts_flags;
	int num_mnt_opts;
};

int call_lsm_notifier(enum lsm_event event, void *data);
int register_lsm_notifier(struct notifier_block *nb);
int unregister_lsm_notifier(struct notifier_block *nb);

static inline void security_init_mnt_opts(struct security_mnt_opts *opts)
{
	opts->mnt_opts = NULL;
	opts->mnt_opts_flags = NULL;
	opts->num_mnt_opts = 0;
}

static inline void security_free_mnt_opts(struct security_mnt_opts *opts)
{
	int i;
	if (opts->mnt_opts)
		for (i = 0; i < opts->num_mnt_opts; i++)
			kfree(opts->mnt_opts[i]);
	kfree(opts->mnt_opts);
	opts->mnt_opts = NULL;
	kfree(opts->mnt_opts_flags);
	opts->mnt_opts_flags = NULL;
	opts->num_mnt_opts = 0;
}

/* prototypes */
extern int security_init(void);

/* Security operations */
int security_binder_set_context_mgr(struct task_struct *mgr);
int security_binder_transaction(struct task_struct *from,
				struct task_struct *to);
int security_binder_transfer_binder(struct task_struct *from,
				    struct task_struct *to);
int security_binder_transfer_file(struct task_struct *from,
				  struct task_struct *to, struct file *file);
int security_ptrace_access_check(struct task_struct *child, unsigned int mode);
int security_ptrace_traceme(struct task_struct *parent);
int security_capget(struct task_struct *target,
		    kernel_cap_t *effective,
		    kernel_cap_t *inheritable,
		    kernel_cap_t *permitted);
int security_capset(struct cred *new, const struct cred *old,
		    const kernel_cap_t *effective,
		    const kernel_cap_t *inheritable,
		    const kernel_cap_t *permitted);
int security_capable(const struct cred *cred, struct user_namespace *ns,
			int cap);
int security_capable_noaudit(const struct cred *cred, struct user_namespace *ns,
			     int cap);
int security_quotactl(int cmds, int type, int id, struct super_block *sb);
int security_quota_on(struct dentry *dentry);
int security_syslog(int type);
int security_settime64(const struct timespec64 *ts, const struct timezone *tz);
static inline int security_settime(const struct timespec *ts, const struct timezone *tz)
{
	struct timespec64 ts64 = timespec_to_timespec64(*ts);

	return security_settime64(&ts64, tz);
}
int security_vm_enough_memory_mm(struct mm_struct *mm, long pages);
int security_bprm_set_creds(struct linux_binprm *bprm);
int security_bprm_check(struct linux_binprm *bprm);
void security_bprm_committing_creds(struct linux_binprm *bprm);
void security_bprm_committed_creds(struct linux_binprm *bprm);
int security_sb_alloc(struct super_block *sb);
void security_sb_free(struct super_block *sb);
int security_sb_copy_data(char *orig, char *copy);
int security_sb_remount(struct super_block *sb, void *data);
int security_sb_kern_mount(struct super_block *sb, int flags, void *data);
int security_sb_show_options(struct seq_file *m, struct super_block *sb);
int security_sb_statfs(struct dentry *dentry);
int security_sb_mount(const char *dev_name, const struct path *path,
		      const char *type, unsigned long flags, void *data);
int security_sb_umount(struct vfsmount *mnt, int flags);
int security_sb_pivotroot(const struct path *old_path, const struct path *new_path);
int security_sb_set_mnt_opts(struct super_block *sb,
				struct security_mnt_opts *opts,
				unsigned long kern_flags,
				unsigned long *set_kern_flags);
int security_sb_clone_mnt_opts(const struct super_block *oldsb,
				struct super_block *newsb,
				unsigned long kern_flags,
				unsigned long *set_kern_flags);
int security_sb_parse_opts_str(char *options, struct security_mnt_opts *opts);
int security_dentry_init_security(struct dentry *dentry, int mode,
					const struct qstr *name, void **ctx,
					u32 *ctxlen);
int security_dentry_create_files_as(struct dentry *dentry, int mode,
					struct qstr *name,
					const struct cred *old,
					struct cred *new);

int security_inode_alloc(struct inode *inode);
void security_inode_free(struct inode *inode);
int security_inode_init_security(struct inode *inode, struct inode *dir,
				 const struct qstr *qstr,
				 initxattrs initxattrs, void *fs_data);
int security_old_inode_init_security(struct inode *inode, struct inode *dir,
				     const struct qstr *qstr, const char **name,
				     void **value, size_t *len);
int security_inode_create(struct inode *dir, struct dentry *dentry, umode_t mode);
int security_inode_link(struct dentry *old_dentry, struct inode *dir,
			 struct dentry *new_dentry);
int security_inode_unlink(struct inode *dir, struct dentry *dentry);
int security_inode_symlink(struct inode *dir, struct dentry *dentry,
			   const char *old_name);
int security_inode_mkdir(struct inode *dir, struct dentry *dentry, umode_t mode);
int security_inode_rmdir(struct inode *dir, struct dentry *dentry);
int security_inode_mknod(struct inode *dir, struct dentry *dentry, umode_t mode, dev_t dev);
int security_inode_rename(struct inode *old_dir, struct dentry *old_dentry,
			  struct inode *new_dir, struct dentry *new_dentry,
			  unsigned int flags);
int security_inode_readlink(struct dentry *dentry);
int security_inode_follow_link(struct dentry *dentry, struct inode *inode,
			       bool rcu);
int security_inode_permission(struct inode *inode, int mask);
int security_inode_setattr(struct dentry *dentry, struct iattr *attr);
int security_inode_getattr(const struct path *path);
int security_inode_setxattr(struct dentry *dentry, const char *name,
			    const void *value, size_t size, int flags);
void security_inode_post_setxattr(struct dentry *dentry, const char *name,
				  const void *value, size_t size, int flags);
int security_inode_getxattr(struct dentry *dentry, const char *name);
int security_inode_listxattr(struct dentry *dentry);
int security_inode_removexattr(struct dentry *dentry, const char *name);
int security_inode_need_killpriv(struct dentry *dentry);
int security_inode_killpriv(struct dentry *dentry);
int security_inode_getsecurity(struct inode *inode, const char *name, void **buffer, bool alloc);
int security_inode_setsecurity(struct inode *inode, const char *name, const void *value, size_t size, int flags);
int security_inode_listsecurity(struct inode *inode, char *buffer, size_t buffer_size);
void security_inode_getsecid(struct inode *inode, u32 *secid);
int security_inode_copy_up(struct dentry *src, struct cred **new);
int security_inode_copy_up_xattr(const char *name);
int security_file_permission(struct file *file, int mask);
int security_file_alloc(struct file *file);
void security_file_free(struct file *file);
int security_file_ioctl(struct file *file, unsigned int cmd, unsigned long arg);
int security_mmap_file(struct file *file, unsigned long prot,
			unsigned long flags);
int security_mmap_addr(unsigned long addr);
int security_file_mprotect(struct vm_area_struct *vma, unsigned long reqprot,
			   unsigned long prot);
int security_file_lock(struct file *file, unsigned int cmd);
int security_file_fcntl(struct file *file, unsigned int cmd, unsigned long arg);
void security_file_set_fowner(struct file *file);
int security_file_send_sigiotask(struct task_struct *tsk,
				 struct fown_struct *fown, int sig);
int security_file_receive(struct file *file);
int security_file_open(struct file *file, const struct cred *cred);
int security_task_alloc(struct task_struct *task, unsigned long clone_flags);
void security_task_free(struct task_struct *task);
int security_cred_alloc_blank(struct cred *cred, gfp_t gfp);
void security_cred_free(struct cred *cred);
int security_prepare_creds(struct cred *new, const struct cred *old, gfp_t gfp);
void security_transfer_creds(struct cred *new, const struct cred *old);
int security_kernel_act_as(struct cred *new, u32 secid);
int security_kernel_create_files_as(struct cred *new, struct inode *inode);
int security_kernel_module_request(char *kmod_name);
int security_kernel_read_file(struct file *file, enum kernel_read_file_id id);
int security_kernel_post_read_file(struct file *file, char *buf, loff_t size,
				   enum kernel_read_file_id id);
int security_task_fix_setuid(struct cred *new, const struct cred *old,
			     int flags);
int security_task_setpgid(struct task_struct *p, pid_t pgid);
int security_task_getpgid(struct task_struct *p);
int security_task_getsid(struct task_struct *p);
void security_task_getsecid(struct task_struct *p, u32 *secid);
int security_task_setnice(struct task_struct *p, int nice);
int security_task_setioprio(struct task_struct *p, int ioprio);
int security_task_getioprio(struct task_struct *p);
int security_task_prlimit(const struct cred *cred, const struct cred *tcred,
			  unsigned int flags);
int security_task_setrlimit(struct task_struct *p, unsigned int resource,
		struct rlimit *new_rlim);
int security_task_setscheduler(struct task_struct *p);
int security_task_getscheduler(struct task_struct *p);
int security_task_movememory(struct task_struct *p);
int security_task_kill(struct task_struct *p, struct siginfo *info,
			int sig, u32 secid);
int security_task_prctl(int option, unsigned long arg2, unsigned long arg3,
			unsigned long arg4, unsigned long arg5);
void security_task_to_inode(struct task_struct *p, struct inode *inode);
int security_ipc_permission(struct kern_ipc_perm *ipcp, short flag);
void security_ipc_getsecid(struct kern_ipc_perm *ipcp, u32 *secid);
int security_msg_msg_alloc(struct msg_msg *msg);
void security_msg_msg_free(struct msg_msg *msg);
int security_msg_queue_alloc(struct msg_queue *msq);
void security_msg_queue_free(struct msg_queue *msq);
int security_msg_queue_associate(struct msg_queue *msq, int msqflg);
int security_msg_queue_msgctl(struct msg_queue *msq, int cmd);
int security_msg_queue_msgsnd(struct msg_queue *msq,
			      struct msg_msg *msg, int msqflg);
int security_msg_queue_msgrcv(struct msg_queue *msq, struct msg_msg *msg,
			      struct task_struct *target, long type, int mode);
int security_shm_alloc(struct shmid_kernel *shp);
void security_shm_free(struct shmid_kernel *shp);
int security_shm_associate(struct shmid_kernel *shp, int shmflg);
int security_shm_shmctl(struct shmid_kernel *shp, int cmd);
int security_shm_shmat(struct shmid_kernel *shp, char __user *shmaddr, int shmflg);
int security_sem_alloc(struct sem_array *sma);
void security_sem_free(struct sem_array *sma);
int security_sem_associate(struct sem_array *sma, int semflg);
int security_sem_semctl(struct sem_array *sma, int cmd);
int security_sem_semop(struct sem_array *sma, struct sembuf *sops,
			unsigned nsops, int alter);
void security_d_instantiate(struct dentry *dentry, struct inode *inode);
int security_getprocattr(struct task_struct *p, char *name, char **value);
int security_setprocattr(const char *name, void *value, size_t size);
int security_netlink_send(struct sock *sk, struct sk_buff *skb);
int security_ismaclabel(const char *name);
int security_secid_to_secctx(u32 secid, char **secdata, u32 *seclen);
int security_secctx_to_secid(const char *secdata, u32 seclen, u32 *secid);
void security_release_secctx(char *secdata, u32 seclen);

void security_inode_invalidate_secctx(struct inode *inode);
int security_inode_notifysecctx(struct inode *inode, void *ctx, u32 ctxlen);
int security_inode_setsecctx(struct dentry *dentry, void *ctx, u32 ctxlen);
int security_inode_getsecctx(struct inode *inode, void **ctx, u32 *ctxlen);
#else /* CONFIG_SECURITY */
struct security_mnt_opts {
};

static inline int call_lsm_notifier(enum lsm_event event, void *data)
{
	return 0;
}

static inline int register_lsm_notifier(struct notifier_block *nb)
{
	return 0;
}

static inline  int unregister_lsm_notifier(struct notifier_block *nb)
{
	return 0;
}

static inline void security_init_mnt_opts(struct security_mnt_opts *opts)
{
}

static inline void security_free_mnt_opts(struct security_mnt_opts *opts)
{
}

/*
 * This is the default capabilities functionality.  Most of these functions
 * are just stubbed out, but a few must call the proper capable code.
 */

static inline int security_init(void)
{
	return 0;
}

static inline int security_binder_set_context_mgr(struct task_struct *mgr)
{
	return 0;
}

static inline int security_binder_transaction(struct task_struct *from,
					      struct task_struct *to)
{
	return 0;
}

static inline int security_binder_transfer_binder(struct task_struct *from,
						  struct task_struct *to)
{
	return 0;
}

static inline int security_binder_transfer_file(struct task_struct *from,
						struct task_struct *to,
						struct file *file)
{
	return 0;
}

static inline int security_ptrace_access_check(struct task_struct *child,
					     unsigned int mode)
{
	return cap_ptrace_access_check(child, mode);
}

static inline int security_ptrace_traceme(struct task_struct *parent)
{
	return cap_ptrace_traceme(parent);
}

static inline int security_capget(struct task_struct *target,
				   kernel_cap_t *effective,
				   kernel_cap_t *inheritable,
				   kernel_cap_t *permitted)
{
	return cap_capget(target, effective, inheritable, permitted);
}

static inline int security_capset(struct cred *new,
				   const struct cred *old,
				   const kernel_cap_t *effective,
				   const kernel_cap_t *inheritable,
				   const kernel_cap_t *permitted)
{
	return cap_capset(new, old, effective, inheritable, permitted);
}

static inline int security_capable(const struct cred *cred,
				   struct user_namespace *ns, int cap)
{
	return cap_capable(cred, ns, cap, SECURITY_CAP_AUDIT);
}

static inline int security_capable_noaudit(const struct cred *cred,
					   struct user_namespace *ns, int cap) {
	return cap_capable(cred, ns, cap, SECURITY_CAP_NOAUDIT);
}

static inline int security_quotactl(int cmds, int type, int id,
				     struct super_block *sb)
{
	return 0;
}

static inline int security_quota_on(struct dentry *dentry)
{
	return 0;
}

static inline int security_syslog(int type)
{
	return 0;
}

static inline int security_settime64(const struct timespec64 *ts,
				     const struct timezone *tz)
{
	return cap_settime(ts, tz);
}

static inline int security_settime(const struct timespec *ts,
				   const struct timezone *tz)
{
	struct timespec64 ts64 = timespec_to_timespec64(*ts);

	return cap_settime(&ts64, tz);
}

static inline int security_vm_enough_memory_mm(struct mm_struct *mm, long pages)
{
	return __vm_enough_memory(mm, pages, cap_vm_enough_memory(mm, pages));
}

static inline int security_bprm_set_creds(struct linux_binprm *bprm)
{
	return cap_bprm_set_creds(bprm);
}

static inline int security_bprm_check(struct linux_binprm *bprm)
{
	return 0;
}

static inline void security_bprm_committing_creds(struct linux_binprm *bprm)
{
}

static inline void security_bprm_committed_creds(struct linux_binprm *bprm)
{
}

static inline int security_sb_alloc(struct super_block *sb)
{
	return 0;
}

static inline void security_sb_free(struct super_block *sb)
{ }

static inline int security_sb_copy_data(char *orig, char *copy)
{
	return 0;
}

static inline int security_sb_remount(struct super_block *sb, void *data)
{
	return 0;
}

static inline int security_sb_kern_mount(struct super_block *sb, int flags, void *data)
{
	return 0;
}

static inline int security_sb_show_options(struct seq_file *m,
					   struct super_block *sb)
{
	return 0;
}

static inline int security_sb_statfs(struct dentry *dentry)
{
	return 0;
}

static inline int security_sb_mount(const char *dev_name, const struct path *path,
				    const char *type, unsigned long flags,
				    void *data)
{
	return 0;
}

static inline int security_sb_umount(struct vfsmount *mnt, int flags)
{
	return 0;
}

static inline int security_sb_pivotroot(const struct path *old_path,
					const struct path *new_path)
{
	return 0;
}

static inline int security_sb_set_mnt_opts(struct super_block *sb,
					   struct security_mnt_opts *opts,
					   unsigned long kern_flags,
					   unsigned long *set_kern_flags)
{
	return 0;
}

static inline int security_sb_clone_mnt_opts(const struct super_block *oldsb,
					      struct super_block *newsb,
					      unsigned long kern_flags,
					      unsigned long *set_kern_flags)
{
	return 0;
}

static inline int security_sb_parse_opts_str(char *options, struct security_mnt_opts *opts)
{
	return 0;
}

static inline int security_inode_alloc(struct inode *inode)
{
	return 0;
}

static inline void security_inode_free(struct inode *inode)
{ }

static inline int security_dentry_init_security(struct dentry *dentry,
						 int mode,
						 const struct qstr *name,
						 void **ctx,
						 u32 *ctxlen)
{
	return -EOPNOTSUPP;
}

static inline int security_dentry_create_files_as(struct dentry *dentry,
						  int mode, struct qstr *name,
						  const struct cred *old,
						  struct cred *new)
{
	return 0;
}


static inline int security_inode_init_security(struct inode *inode,
						struct inode *dir,
						const struct qstr *qstr,
						const initxattrs xattrs,
						void *fs_data)
{
	return 0;
}

static inline int security_old_inode_init_security(struct inode *inode,
						   struct inode *dir,
						   const struct qstr *qstr,
						   const char **name,
						   void **value, size_t *len)
{
	return -EOPNOTSUPP;
}

static inline int security_inode_create(struct inode *dir,
					 struct dentry *dentry,
					 umode_t mode)
{
	return 0;
}

static inline int security_inode_link(struct dentry *old_dentry,
				       struct inode *dir,
				       struct dentry *new_dentry)
{
	return 0;
}

static inline int security_inode_unlink(struct inode *dir,
					 struct dentry *dentry)
{
	return 0;
}

static inline int security_inode_symlink(struct inode *dir,
					  struct dentry *dentry,
					  const char *old_name)
{
	return 0;
}

static inline int security_inode_mkdir(struct inode *dir,
					struct dentry *dentry,
					int mode)
{
	return 0;
}

static inline int security_inode_rmdir(struct inode *dir,
					struct dentry *dentry)
{
	return 0;
}

static inline int security_inode_mknod(struct inode *dir,
					struct dentry *dentry,
					int mode, dev_t dev)
{
	return 0;
}

static inline int security_inode_rename(struct inode *old_dir,
					 struct dentry *old_dentry,
					 struct inode *new_dir,
					 struct dentry *new_dentry,
					 unsigned int flags)
{
	return 0;
}

static inline int security_inode_readlink(struct dentry *dentry)
{
	return 0;
}

static inline int security_inode_follow_link(struct dentry *dentry,
					     struct inode *inode,
					     bool rcu)
{
	return 0;
}

static inline int security_inode_permission(struct inode *inode, int mask)
{
	return 0;
}

static inline int security_inode_setattr(struct dentry *dentry,
					  struct iattr *attr)
{
	return 0;
}

static inline int security_inode_getattr(const struct path *path)
{
	return 0;
}

static inline int security_inode_setxattr(struct dentry *dentry,
		const char *name, const void *value, size_t size, int flags)
{
	return cap_inode_setxattr(dentry, name, value, size, flags);
}

static inline void security_inode_post_setxattr(struct dentry *dentry,
		const char *name, const void *value, size_t size, int flags)
{ }

static inline int security_inode_getxattr(struct dentry *dentry,
			const char *name)
{
	return 0;
}

static inline int security_inode_listxattr(struct dentry *dentry)
{
	return 0;
}

static inline int security_inode_removexattr(struct dentry *dentry,
			const char *name)
{
	return cap_inode_removexattr(dentry, name);
}

static inline int security_inode_need_killpriv(struct dentry *dentry)
{
	return cap_inode_need_killpriv(dentry);
}

static inline int security_inode_killpriv(struct dentry *dentry)
{
	return cap_inode_killpriv(dentry);
}

static inline int security_inode_getsecurity(struct inode *inode, const char *name, void **buffer, bool alloc)
{
	return cap_inode_getsecurity(inode, name, buffer, alloc);
}

static inline int security_inode_setsecurity(struct inode *inode, const char *name, const void *value, size_t size, int flags)
{
	return -EOPNOTSUPP;
}

static inline int security_inode_listsecurity(struct inode *inode, char *buffer, size_t buffer_size)
{
	return 0;
}

static inline void security_inode_getsecid(struct inode *inode, u32 *secid)
{
	*secid = 0;
}

static inline int security_inode_copy_up(struct dentry *src, struct cred **new)
{
	return 0;
}

static inline int security_inode_copy_up_xattr(const char *name)
{
	return -EOPNOTSUPP;
}

static inline int security_file_permission(struct file *file, int mask)
{
	return 0;
}

static inline int security_file_alloc(struct file *file)
{
	return 0;
}

static inline void security_file_free(struct file *file)
{ }

static inline int security_file_ioctl(struct file *file, unsigned int cmd,
				      unsigned long arg)
{
	return 0;
}

static inline int security_mmap_file(struct file *file, unsigned long prot,
				     unsigned long flags)
{
	return 0;
}

static inline int security_mmap_addr(unsigned long addr)
{
	return cap_mmap_addr(addr);
}

static inline int security_file_mprotect(struct vm_area_struct *vma,
					 unsigned long reqprot,
					 unsigned long prot)
{
	return 0;
}

static inline int security_file_lock(struct file *file, unsigned int cmd)
{
	return 0;
}

static inline int security_file_fcntl(struct file *file, unsigned int cmd,
				      unsigned long arg)
{
	return 0;
}

static inline void security_file_set_fowner(struct file *file)
{
	return;
}

static inline int security_file_send_sigiotask(struct task_struct *tsk,
					       struct fown_struct *fown,
					       int sig)
{
	return 0;
}

static inline int security_file_receive(struct file *file)
{
	return 0;
}

static inline int security_file_open(struct file *file,
				     const struct cred *cred)
{
	return 0;
}

static inline int security_task_alloc(struct task_struct *task,
				      unsigned long clone_flags)
{
	return 0;
}

static inline void security_task_free(struct task_struct *task)
{ }

static inline int security_cred_alloc_blank(struct cred *cred, gfp_t gfp)
{
	return 0;
}

static inline void security_cred_free(struct cred *cred)
{ }

static inline int security_prepare_creds(struct cred *new,
					 const struct cred *old,
					 gfp_t gfp)
{
	return 0;
}

static inline void security_transfer_creds(struct cred *new,
					   const struct cred *old)
{
}

static inline int security_kernel_act_as(struct cred *cred, u32 secid)
{
	return 0;
}

static inline int security_kernel_create_files_as(struct cred *cred,
						  struct inode *inode)
{
	return 0;
}

static inline int security_kernel_module_request(char *kmod_name)
{
	return 0;
}

static inline int security_kernel_read_file(struct file *file,
					    enum kernel_read_file_id id)
{
	return 0;
}

static inline int security_kernel_post_read_file(struct file *file,
						 char *buf, loff_t size,
						 enum kernel_read_file_id id)
{
	return 0;
}

static inline int security_task_fix_setuid(struct cred *new,
					   const struct cred *old,
					   int flags)
{
	return cap_task_fix_setuid(new, old, flags);
}

static inline int security_task_setpgid(struct task_struct *p, pid_t pgid)
{
	return 0;
}

static inline int security_task_getpgid(struct task_struct *p)
{
	return 0;
}

static inline int security_task_getsid(struct task_struct *p)
{
	return 0;
}

static inline void security_task_getsecid(struct task_struct *p, u32 *secid)
{
	*secid = 0;
}

static inline int security_task_setnice(struct task_struct *p, int nice)
{
	return cap_task_setnice(p, nice);
}

static inline int security_task_setioprio(struct task_struct *p, int ioprio)
{
	return cap_task_setioprio(p, ioprio);
}

static inline int security_task_getioprio(struct task_struct *p)
{
	return 0;
}

static inline int security_task_prlimit(const struct cred *cred,
					const struct cred *tcred,
					unsigned int flags)
{
	return 0;
}

static inline int security_task_setrlimit(struct task_struct *p,
					  unsigned int resource,
					  struct rlimit *new_rlim)
{
	return 0;
}

static inline int security_task_setscheduler(struct task_struct *p)
{
	return cap_task_setscheduler(p);
}

static inline int security_task_getscheduler(struct task_struct *p)
{
	return 0;
}

static inline int security_task_movememory(struct task_struct *p)
{
	return 0;
}

static inline int security_task_kill(struct task_struct *p,
				     struct siginfo *info, int sig,
				     u32 secid)
{
	return 0;
}

static inline int security_task_prctl(int option, unsigned long arg2,
				      unsigned long arg3,
				      unsigned long arg4,
				      unsigned long arg5)
{
	return cap_task_prctl(option, arg2, arg3, arg4, arg5);
}

static inline void security_task_to_inode(struct task_struct *p, struct inode *inode)
{ }

static inline int security_ipc_permission(struct kern_ipc_perm *ipcp,
					  short flag)
{
	return 0;
}

static inline void security_ipc_getsecid(struct kern_ipc_perm *ipcp, u32 *secid)
{
	*secid = 0;
}

static inline int security_msg_msg_alloc(struct msg_msg *msg)
{
	return 0;
}

static inline void security_msg_msg_free(struct msg_msg *msg)
{ }

static inline int security_msg_queue_alloc(struct msg_queue *msq)
{
	return 0;
}

static inline void security_msg_queue_free(struct msg_queue *msq)
{ }

static inline int security_msg_queue_associate(struct msg_queue *msq,
					       int msqflg)
{
	return 0;
}

static inline int security_msg_queue_msgctl(struct msg_queue *msq, int cmd)
{
	return 0;
}

static inline int security_msg_queue_msgsnd(struct msg_queue *msq,
					    struct msg_msg *msg, int msqflg)
{
	return 0;
}

static inline int security_msg_queue_msgrcv(struct msg_queue *msq,
					    struct msg_msg *msg,
					    struct task_struct *target,
					    long type, int mode)
{
	return 0;
}

static inline int security_shm_alloc(struct shmid_kernel *shp)
{
	return 0;
}

static inline void security_shm_free(struct shmid_kernel *shp)
{ }

static inline int security_shm_associate(struct shmid_kernel *shp,
					 int shmflg)
{
	return 0;
}

static inline int security_shm_shmctl(struct shmid_kernel *shp, int cmd)
{
	return 0;
}

static inline int security_shm_shmat(struct shmid_kernel *shp,
				     char __user *shmaddr, int shmflg)
{
	return 0;
}

static inline int security_sem_alloc(struct sem_array *sma)
{
	return 0;
}

static inline void security_sem_free(struct sem_array *sma)
{ }

static inline int security_sem_associate(struct sem_array *sma, int semflg)
{
	return 0;
}

static inline int security_sem_semctl(struct sem_array *sma, int cmd)
{
	return 0;
}

static inline int security_sem_semop(struct sem_array *sma,
				     struct sembuf *sops, unsigned nsops,
				     int alter)
{
	return 0;
}

static inline void security_d_instantiate(struct dentry *dentry, struct inode *inode)
{ }

static inline int security_getprocattr(struct task_struct *p, char *name, char **value)
{
	return -EINVAL;
}

static inline int security_setprocattr(char *name, void *value, size_t size)
{
	return -EINVAL;
}

static inline int security_netlink_send(struct sock *sk, struct sk_buff *skb)
{
	return 0;
}

static inline int security_ismaclabel(const char *name)
{
	return 0;
}

static inline int security_secid_to_secctx(u32 secid, char **secdata, u32 *seclen)
{
	return -EOPNOTSUPP;
}

static inline int security_secctx_to_secid(const char *secdata,
					   u32 seclen,
					   u32 *secid)
{
	return -EOPNOTSUPP;
}

static inline void security_release_secctx(char *secdata, u32 seclen)
{
}

static inline void security_inode_invalidate_secctx(struct inode *inode)
{
}

static inline int security_inode_notifysecctx(struct inode *inode, void *ctx, u32 ctxlen)
{
	return -EOPNOTSUPP;
}
static inline int security_inode_setsecctx(struct dentry *dentry, void *ctx, u32 ctxlen)
{
	return -EOPNOTSUPP;
}
static inline int security_inode_getsecctx(struct inode *inode, void **ctx, u32 *ctxlen)
{
	return -EOPNOTSUPP;
}
#endif	/* CONFIG_SECURITY */

#ifdef CONFIG_SECURITY_NETWORK

int security_unix_stream_connect(struct sock *sock, struct sock *other, struct sock *newsk);
int security_unix_may_send(struct socket *sock,  struct socket *other);
int security_socket_create(int family, int type, int protocol, int kern);
int security_socket_post_create(struct socket *sock, int family,
				int type, int protocol, int kern);
int security_socket_bind(struct socket *sock, struct sockaddr *address, int addrlen);
int security_socket_connect(struct socket *sock, struct sockaddr *address, int addrlen);
int security_socket_listen(struct socket *sock, int backlog);
int security_socket_accept(struct socket *sock, struct socket *newsock);
int security_socket_sendmsg(struct socket *sock, struct msghdr *msg, int size);
int security_socket_recvmsg(struct socket *sock, struct msghdr *msg,
			    int size, int flags);
int security_socket_getsockname(struct socket *sock);
int security_socket_getpeername(struct socket *sock);
int security_socket_getsockopt(struct socket *sock, int level, int optname);
int security_socket_setsockopt(struct socket *sock, int level, int optname);
int security_socket_shutdown(struct socket *sock, int how);
int security_sock_rcv_skb(struct sock *sk, struct sk_buff *skb);
int security_socket_getpeersec_stream(struct socket *sock, char __user *optval,
				      int __user *optlen, unsigned len);
int security_socket_getpeersec_dgram(struct socket *sock, struct sk_buff *skb, u32 *secid);
int security_sk_alloc(struct sock *sk, int family, gfp_t priority);
void security_sk_free(struct sock *sk);
void security_sk_clone(const struct sock *sk, struct sock *newsk);
void security_sk_classify_flow(struct sock *sk, struct flowi *fl);
void security_req_classify_flow(const struct request_sock *req, struct flowi *fl);
void security_sock_graft(struct sock*sk, struct socket *parent);
int security_inet_conn_request(struct sock *sk,
			struct sk_buff *skb, struct request_sock *req);
void security_inet_csk_clone(struct sock *newsk,
			const struct request_sock *req);
void security_inet_conn_established(struct sock *sk,
			struct sk_buff *skb);
int security_secmark_relabel_packet(u32 secid);
void security_secmark_refcount_inc(void);
void security_secmark_refcount_dec(void);
int security_tun_dev_alloc_security(void **security);
void security_tun_dev_free_security(void *security);
int security_tun_dev_create(void);
int security_tun_dev_attach_queue(void *security);
int security_tun_dev_attach(struct sock *sk, void *security);
int security_tun_dev_open(void *security);

#else	/* CONFIG_SECURITY_NETWORK */
static inline int security_unix_stream_connect(struct sock *sock,
					       struct sock *other,
					       struct sock *newsk)
{
	return 0;
}

static inline int security_unix_may_send(struct socket *sock,
					 struct socket *other)
{
	return 0;
}

static inline int security_socket_create(int family, int type,
					 int protocol, int kern)
{
	return 0;
}

static inline int security_socket_post_create(struct socket *sock,
					      int family,
					      int type,
					      int protocol, int kern)
{
	return 0;
}

static inline int security_socket_bind(struct socket *sock,
				       struct sockaddr *address,
				       int addrlen)
{
	return 0;
}

static inline int security_socket_connect(struct socket *sock,
					  struct sockaddr *address,
					  int addrlen)
{
	return 0;
}

static inline int security_socket_listen(struct socket *sock, int backlog)
{
	return 0;
}

static inline int security_socket_accept(struct socket *sock,
					 struct socket *newsock)
{
	return 0;
}

static inline int security_socket_sendmsg(struct socket *sock,
					  struct msghdr *msg, int size)
{
	return 0;
}

static inline int security_socket_recvmsg(struct socket *sock,
					  struct msghdr *msg, int size,
					  int flags)
{
	return 0;
}

static inline int security_socket_getsockname(struct socket *sock)
{
	return 0;
}

static inline int security_socket_getpeername(struct socket *sock)
{
	return 0;
}

static inline int security_socket_getsockopt(struct socket *sock,
					     int level, int optname)
{
	return 0;
}

static inline int security_socket_setsockopt(struct socket *sock,
					     int level, int optname)
{
	return 0;
}

static inline int security_socket_shutdown(struct socket *sock, int how)
{
	return 0;
}
static inline int security_sock_rcv_skb(struct sock *sk,
					struct sk_buff *skb)
{
	return 0;
}

static inline int security_socket_getpeersec_stream(struct socket *sock, char __user *optval,
						    int __user *optlen, unsigned len)
{
	return -ENOPROTOOPT;
}

static inline int security_socket_getpeersec_dgram(struct socket *sock, struct sk_buff *skb, u32 *secid)
{
	return -ENOPROTOOPT;
}

static inline int security_sk_alloc(struct sock *sk, int family, gfp_t priority)
{
	return 0;
}

static inline void security_sk_free(struct sock *sk)
{
}

static inline void security_sk_clone(const struct sock *sk, struct sock *newsk)
{
}

static inline void security_sk_classify_flow(struct sock *sk, struct flowi *fl)
{
}

static inline void security_req_classify_flow(const struct request_sock *req, struct flowi *fl)
{
}

static inline void security_sock_graft(struct sock *sk, struct socket *parent)
{
}

static inline int security_inet_conn_request(struct sock *sk,
			struct sk_buff *skb, struct request_sock *req)
{
	return 0;
}

static inline void security_inet_csk_clone(struct sock *newsk,
			const struct request_sock *req)
{
}

static inline void security_inet_conn_established(struct sock *sk,
			struct sk_buff *skb)
{
}

static inline int security_secmark_relabel_packet(u32 secid)
{
	return 0;
}

static inline void security_secmark_refcount_inc(void)
{
}

static inline void security_secmark_refcount_dec(void)
{
}

static inline int security_tun_dev_alloc_security(void **security)
{
	return 0;
}

static inline void security_tun_dev_free_security(void *security)
{
}

static inline int security_tun_dev_create(void)
{
	return 0;
}

static inline int security_tun_dev_attach_queue(void *security)
{
	return 0;
}

static inline int security_tun_dev_attach(struct sock *sk, void *security)
{
	return 0;
}

static inline int security_tun_dev_open(void *security)
{
	return 0;
}
#endif	/* CONFIG_SECURITY_NETWORK */

#ifdef CONFIG_SECURITY_INFINIBAND
int security_ib_pkey_access(void *sec, u64 subnet_prefix, u16 pkey);
int security_ib_endport_manage_subnet(void *sec, const char *name, u8 port_num);
int security_ib_alloc_security(void **sec);
void security_ib_free_security(void *sec);
#else	/* CONFIG_SECURITY_INFINIBAND */
static inline int security_ib_pkey_access(void *sec, u64 subnet_prefix, u16 pkey)
{
	return 0;
}

static inline int security_ib_endport_manage_subnet(void *sec, const char *dev_name, u8 port_num)
{
	return 0;
}

static inline int security_ib_alloc_security(void **sec)
{
	return 0;
}

static inline void security_ib_free_security(void *sec)
{
}
#endif	/* CONFIG_SECURITY_INFINIBAND */

#ifdef CONFIG_SECURITY_NETWORK_XFRM

int security_xfrm_policy_alloc(struct xfrm_sec_ctx **ctxp,
			       struct xfrm_user_sec_ctx *sec_ctx, gfp_t gfp);
int security_xfrm_policy_clone(struct xfrm_sec_ctx *old_ctx, struct xfrm_sec_ctx **new_ctxp);
void security_xfrm_policy_free(struct xfrm_sec_ctx *ctx);
int security_xfrm_policy_delete(struct xfrm_sec_ctx *ctx);
int security_xfrm_state_alloc(struct xfrm_state *x, struct xfrm_user_sec_ctx *sec_ctx);
int security_xfrm_state_alloc_acquire(struct xfrm_state *x,
				      struct xfrm_sec_ctx *polsec, u32 secid);
int security_xfrm_state_delete(struct xfrm_state *x);
void security_xfrm_state_free(struct xfrm_state *x);
int security_xfrm_policy_lookup(struct xfrm_sec_ctx *ctx, u32 fl_secid, u8 dir);
int security_xfrm_state_pol_flow_match(struct xfrm_state *x,
				       struct xfrm_policy *xp,
				       const struct flowi *fl);
int security_xfrm_decode_session(struct sk_buff *skb, u32 *secid);
void security_skb_classify_flow(struct sk_buff *skb, struct flowi *fl);

#else	/* CONFIG_SECURITY_NETWORK_XFRM */

static inline int security_xfrm_policy_alloc(struct xfrm_sec_ctx **ctxp,
					     struct xfrm_user_sec_ctx *sec_ctx,
					     gfp_t gfp)
{
	return 0;
}

static inline int security_xfrm_policy_clone(struct xfrm_sec_ctx *old, struct xfrm_sec_ctx **new_ctxp)
{
	return 0;
}

static inline void security_xfrm_policy_free(struct xfrm_sec_ctx *ctx)
{
}

static inline int security_xfrm_policy_delete(struct xfrm_sec_ctx *ctx)
{
	return 0;
}

static inline int security_xfrm_state_alloc(struct xfrm_state *x,
					struct xfrm_user_sec_ctx *sec_ctx)
{
	return 0;
}

static inline int security_xfrm_state_alloc_acquire(struct xfrm_state *x,
					struct xfrm_sec_ctx *polsec, u32 secid)
{
	return 0;
}

static inline void security_xfrm_state_free(struct xfrm_state *x)
{
}

static inline int security_xfrm_state_delete(struct xfrm_state *x)
{
	return 0;
}

static inline int security_xfrm_policy_lookup(struct xfrm_sec_ctx *ctx, u32 fl_secid, u8 dir)
{
	return 0;
}

static inline int security_xfrm_state_pol_flow_match(struct xfrm_state *x,
			struct xfrm_policy *xp, const struct flowi *fl)
{
	return 1;
}

static inline int security_xfrm_decode_session(struct sk_buff *skb, u32 *secid)
{
	return 0;
}

static inline void security_skb_classify_flow(struct sk_buff *skb, struct flowi *fl)
{
}

#endif	/* CONFIG_SECURITY_NETWORK_XFRM */

#ifdef CONFIG_SECURITY_PATH
int security_path_unlink(const struct path *dir, struct dentry *dentry);
int security_path_mkdir(const struct path *dir, struct dentry *dentry, umode_t mode);
int security_path_rmdir(const struct path *dir, struct dentry *dentry);
int security_path_mknod(const struct path *dir, struct dentry *dentry, umode_t mode,
			unsigned int dev);
int security_path_truncate(const struct path *path);
int security_path_symlink(const struct path *dir, struct dentry *dentry,
			  const char *old_name);
int security_path_link(struct dentry *old_dentry, const struct path *new_dir,
		       struct dentry *new_dentry);
int security_path_rename(const struct path *old_dir, struct dentry *old_dentry,
			 const struct path *new_dir, struct dentry *new_dentry,
			 unsigned int flags);
int security_path_chmod(const struct path *path, umode_t mode);
int security_path_chown(const struct path *path, kuid_t uid, kgid_t gid);
int security_path_chroot(const struct path *path);
#else	/* CONFIG_SECURITY_PATH */
static inline int security_path_unlink(const struct path *dir, struct dentry *dentry)
{
	return 0;
}

static inline int security_path_mkdir(const struct path *dir, struct dentry *dentry,
				      umode_t mode)
{
	return 0;
}

static inline int security_path_rmdir(const struct path *dir, struct dentry *dentry)
{
	return 0;
}

static inline int security_path_mknod(const struct path *dir, struct dentry *dentry,
				      umode_t mode, unsigned int dev)
{
	return 0;
}

static inline int security_path_truncate(const struct path *path)
{
	return 0;
}

static inline int security_path_symlink(const struct path *dir, struct dentry *dentry,
					const char *old_name)
{
	return 0;
}

static inline int security_path_link(struct dentry *old_dentry,
				     const struct path *new_dir,
				     struct dentry *new_dentry)
{
	return 0;
}

static inline int security_path_rename(const struct path *old_dir,
				       struct dentry *old_dentry,
				       const struct path *new_dir,
				       struct dentry *new_dentry,
				       unsigned int flags)
{
	return 0;
}

static inline int security_path_chmod(const struct path *path, umode_t mode)
{
	return 0;
}

static inline int security_path_chown(const struct path *path, kuid_t uid, kgid_t gid)
{
	return 0;
}

static inline int security_path_chroot(const struct path *path)
{
	return 0;
}
#endif	/* CONFIG_SECURITY_PATH */

#ifdef CONFIG_KEYS
#ifdef CONFIG_SECURITY

int security_key_alloc(struct key *key, const struct cred *cred, unsigned long flags);
void security_key_free(struct key *key);
int security_key_permission(key_ref_t key_ref,
			    const struct cred *cred, unsigned perm);
int security_key_getsecurity(struct key *key, char **_buffer);

#else

static inline int security_key_alloc(struct key *key,
				     const struct cred *cred,
				     unsigned long flags)
{
	return 0;
}

static inline void security_key_free(struct key *key)
{
}

static inline int security_key_permission(key_ref_t key_ref,
					  const struct cred *cred,
					  unsigned perm)
{
	return 0;
}

static inline int security_key_getsecurity(struct key *key, char **_buffer)
{
	*_buffer = NULL;
	return 0;
}

#endif
#endif /* CONFIG_KEYS */

#ifdef CONFIG_AUDIT
#ifdef CONFIG_SECURITY
int security_audit_rule_init(u32 field, u32 op, char *rulestr, void **lsmrule);
int security_audit_rule_known(struct audit_krule *krule);
int security_audit_rule_match(u32 secid, u32 field, u32 op, void *lsmrule,
			      struct audit_context *actx);
void security_audit_rule_free(void *lsmrule);

#else

static inline int security_audit_rule_init(u32 field, u32 op, char *rulestr,
					   void **lsmrule)
{
	return 0;
}

static inline int security_audit_rule_known(struct audit_krule *krule)
{
	return 0;
}

static inline int security_audit_rule_match(u32 secid, u32 field, u32 op,
				   void *lsmrule, struct audit_context *actx)
{
	return 0;
}

static inline void security_audit_rule_free(void *lsmrule)
{ }

#endif /* CONFIG_SECURITY */
#endif /* CONFIG_AUDIT */

#ifdef CONFIG_SECURITYFS

extern struct dentry *securityfs_create_file(const char *name, umode_t mode,
					     struct dentry *parent, void *data,
					     const struct file_operations *fops);
extern struct dentry *securityfs_create_dir(const char *name, struct dentry *parent);
struct dentry *securityfs_create_symlink(const char *name,
					 struct dentry *parent,
					 const char *target,
					 const struct inode_operations *iops);
extern void securityfs_remove(struct dentry *dentry);

#else /* CONFIG_SECURITYFS */

static inline struct dentry *securityfs_create_dir(const char *name,
						   struct dentry *parent)
{
	return ERR_PTR(-ENODEV);
}

static inline struct dentry *securityfs_create_file(const char *name,
						    umode_t mode,
						    struct dentry *parent,
						    void *data,
						    const struct file_operations *fops)
{
	return ERR_PTR(-ENODEV);
}

static inline struct dentry *securityfs_create_symlink(const char *name,
					struct dentry *parent,
					const char *target,
					const struct inode_operations *iops)
{
	return ERR_PTR(-ENODEV);
}

static inline void securityfs_remove(struct dentry *dentry)
{}

#endif

#ifdef CONFIG_BPF_SYSCALL
union bpf_attr;
struct bpf_map;
struct bpf_prog;
struct bpf_prog_aux;
#ifdef CONFIG_SECURITY
extern int security_bpf(int cmd, union bpf_attr *attr, unsigned int size);
extern int security_bpf_map(struct bpf_map *map, fmode_t fmode);
extern int security_bpf_prog(struct bpf_prog *prog);
extern int security_bpf_map_alloc(struct bpf_map *map);
extern void security_bpf_map_free(struct bpf_map *map);
extern int security_bpf_prog_alloc(struct bpf_prog_aux *aux);
extern void security_bpf_prog_free(struct bpf_prog_aux *aux);
#else
static inline int security_bpf(int cmd, union bpf_attr *attr,
					     unsigned int size)
{
	return 0;
}

static inline int security_bpf_map(struct bpf_map *map, fmode_t fmode)
{
	return 0;
}

static inline int security_bpf_prog(struct bpf_prog *prog)
{
	return 0;
}

static inline int security_bpf_map_alloc(struct bpf_map *map)
{
	return 0;
}

static inline void security_bpf_map_free(struct bpf_map *map)
{ }

static inline int security_bpf_prog_alloc(struct bpf_prog_aux *aux)
{
	return 0;
}

static inline void security_bpf_prog_free(struct bpf_prog_aux *aux)
{ }
#endif /* CONFIG_SECURITY */
#endif /* CONFIG_BPF_SYSCALL */

#ifdef CONFIG_SECURITY

static inline char *alloc_secdata(void)
{
	return (char *)get_zeroed_page(GFP_KERNEL);
}

static inline void free_secdata(void *secdata)
{
	free_page((unsigned long)secdata);
}

#else

static inline char *alloc_secdata(void)
{
        return (char *)1;
}

static inline void free_secdata(void *secdata)
{ }
#endif /* CONFIG_SECURITY */

#ifdef CONFIG_PERF_EVENTS
struct perf_event_attr;
<<<<<<< HEAD
=======
struct perf_event;
>>>>>>> 628e0702

#ifdef CONFIG_SECURITY
extern int security_perf_event_open(struct perf_event_attr *attr, int type);
extern int security_perf_event_alloc(struct perf_event *event);
extern void security_perf_event_free(struct perf_event *event);
extern int security_perf_event_read(struct perf_event *event);
extern int security_perf_event_write(struct perf_event *event);
#else
static inline int security_perf_event_open(struct perf_event_attr *attr,
					   int type)
{
	return 0;
}

static inline int security_perf_event_alloc(struct perf_event *event)
{
	return 0;
}

static inline void security_perf_event_free(struct perf_event *event)
{
}

static inline int security_perf_event_read(struct perf_event *event)
{
	return 0;
}

static inline int security_perf_event_write(struct perf_event *event)
{
	return 0;
}
#endif /* CONFIG_SECURITY */
#endif /* CONFIG_PERF_EVENTS */

#endif /* ! __LINUX_SECURITY_H */<|MERGE_RESOLUTION|>--- conflicted
+++ resolved
@@ -1831,10 +1831,7 @@
 
 #ifdef CONFIG_PERF_EVENTS
 struct perf_event_attr;
-<<<<<<< HEAD
-=======
 struct perf_event;
->>>>>>> 628e0702
 
 #ifdef CONFIG_SECURITY
 extern int security_perf_event_open(struct perf_event_attr *attr, int type);
