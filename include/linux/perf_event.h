--- conflicted
+++ resolved
@@ -1187,14 +1187,6 @@
 #define PERF_SECURITY_KERNEL		2
 #define PERF_SECURITY_TRACEPOINT	3
 
-<<<<<<< HEAD
-static inline bool perf_paranoid_any(void)
-{
-	return sysctl_perf_event_paranoid > 2;
-}
-
-=======
->>>>>>> 628e0702
 static inline int perf_is_paranoid(void)
 {
 	return sysctl_perf_event_paranoid > -1;
@@ -1206,7 +1198,6 @@
 		return -EACCES;
 
 	return security_perf_event_open(attr, PERF_SECURITY_KERNEL);
-<<<<<<< HEAD
 }
 
 static inline int perf_allow_cpu(struct perf_event_attr *attr)
@@ -1219,20 +1210,6 @@
 
 static inline int perf_allow_tracepoint(struct perf_event_attr *attr)
 {
-=======
-}
-
-static inline int perf_allow_cpu(struct perf_event_attr *attr)
-{
-	if (sysctl_perf_event_paranoid > 0 && !capable(CAP_SYS_ADMIN))
-		return -EACCES;
-
-	return security_perf_event_open(attr, PERF_SECURITY_CPU);
-}
-
-static inline int perf_allow_tracepoint(struct perf_event_attr *attr)
-{
->>>>>>> 628e0702
 	if (sysctl_perf_event_paranoid > -1 && !capable(CAP_SYS_ADMIN))
 		return -EPERM;
 
