/* SPDX-License-Identifier: GPL-2.0 */
#ifndef _LINUX_FS_H
#define _LINUX_FS_H

#include <linux/linkage.h>
#include <linux/wait_bit.h>
#include <linux/kdev_t.h>
#include <linux/dcache.h>
#include <linux/path.h>
#include <linux/stat.h>
#include <linux/cache.h>
#include <linux/list.h>
#include <linux/list_lru.h>
#include <linux/llist.h>
#include <linux/radix-tree.h>
#include <linux/rbtree.h>
#include <linux/init.h>
#include <linux/pid.h>
#include <linux/bug.h>
#include <linux/mutex.h>
#include <linux/rwsem.h>
#include <linux/mm_types.h>
#include <linux/capability.h>
#include <linux/semaphore.h>
#include <linux/fcntl.h>
#include <linux/fiemap.h>
#include <linux/rculist_bl.h>
#include <linux/atomic.h>
#include <linux/shrinker.h>
#include <linux/migrate_mode.h>
#include <linux/uidgid.h>
#include <linux/lockdep.h>
#include <linux/percpu-rwsem.h>
#include <linux/workqueue.h>
#include <linux/delayed_call.h>
#include <linux/uuid.h>
#include <linux/errseq.h>

#include <asm/byteorder.h>
#include <uapi/linux/fs.h>

struct backing_dev_info;
struct bdi_writeback;
struct bio;
struct export_operations;
struct hd_geometry;
struct iovec;
struct kiocb;
struct kobject;
struct pipe_inode_info;
struct poll_table_struct;
struct kstatfs;
struct vm_area_struct;
struct vfsmount;
struct cred;
struct swap_info_struct;
struct seq_file;
struct workqueue_struct;
struct iov_iter;
struct fscrypt_info;
struct fscrypt_operations;
struct fsverity_info;
struct fsverity_operations;

extern void __init inode_init(void);
extern void __init inode_init_early(void);
extern void __init files_init(void);
extern void __init files_maxfiles_init(void);

extern struct files_stat_struct files_stat;
extern unsigned long get_max_files(void);
extern unsigned int sysctl_nr_open;
extern struct inodes_stat_t inodes_stat;
extern int leases_enable, lease_break_time;
extern int sysctl_protected_symlinks;
extern int sysctl_protected_hardlinks;
extern int sysctl_protected_fifos;
extern int sysctl_protected_regular;

typedef __kernel_rwf_t rwf_t;

struct buffer_head;
typedef int (get_block_t)(struct inode *inode, sector_t iblock,
			struct buffer_head *bh_result, int create);
typedef int (dio_iodone_t)(struct kiocb *iocb, loff_t offset,
			ssize_t bytes, void *private);

#define MAY_EXEC		0x00000001
#define MAY_WRITE		0x00000002
#define MAY_READ		0x00000004
#define MAY_APPEND		0x00000008
#define MAY_ACCESS		0x00000010
#define MAY_OPEN		0x00000020
#define MAY_CHDIR		0x00000040
/* called from RCU mode, don't block */
#define MAY_NOT_BLOCK		0x00000080

/*
 * flags in file.f_mode.  Note that FMODE_READ and FMODE_WRITE must correspond
 * to O_WRONLY and O_RDWR via the strange trick in __dentry_open()
 */

/* file is open for reading */
#define FMODE_READ		((__force fmode_t)0x1)
/* file is open for writing */
#define FMODE_WRITE		((__force fmode_t)0x2)
/* file is seekable */
#define FMODE_LSEEK		((__force fmode_t)0x4)
/* file can be accessed using pread */
#define FMODE_PREAD		((__force fmode_t)0x8)
/* file can be accessed using pwrite */
#define FMODE_PWRITE		((__force fmode_t)0x10)
/* File is opened for execution with sys_execve / sys_uselib */
#define FMODE_EXEC		((__force fmode_t)0x20)
/* File is opened with O_NDELAY (only set for block devices) */
#define FMODE_NDELAY		((__force fmode_t)0x40)
/* File is opened with O_EXCL (only set for block devices) */
#define FMODE_EXCL		((__force fmode_t)0x80)
/* File is opened using open(.., 3, ..) and is writeable only for ioctls
   (specialy hack for floppy.c) */
#define FMODE_WRITE_IOCTL	((__force fmode_t)0x100)
/* 32bit hashes as llseek() offset (for directories) */
#define FMODE_32BITHASH         ((__force fmode_t)0x200)
/* 64bit hashes as llseek() offset (for directories) */
#define FMODE_64BITHASH         ((__force fmode_t)0x400)

/*
 * Don't update ctime and mtime.
 *
 * Currently a special hack for the XFS open_by_handle ioctl, but we'll
 * hopefully graduate it to a proper O_CMTIME flag supported by open(2) soon.
 */
#define FMODE_NOCMTIME		((__force fmode_t)0x800)

/* Expect random access pattern */
#define FMODE_RANDOM		((__force fmode_t)0x1000)

/* File is huge (eg. /dev/kmem): treat loff_t as unsigned */
#define FMODE_UNSIGNED_OFFSET	((__force fmode_t)0x2000)

/* File is opened with O_PATH; almost nothing can be done with it */
#define FMODE_PATH		((__force fmode_t)0x4000)

/* File needs atomic accesses to f_pos */
#define FMODE_ATOMIC_POS	((__force fmode_t)0x8000)
/* Write access to underlying fs */
#define FMODE_WRITER		((__force fmode_t)0x10000)
/* Has read method(s) */
#define FMODE_CAN_READ          ((__force fmode_t)0x20000)
/* Has write method(s) */
#define FMODE_CAN_WRITE         ((__force fmode_t)0x40000)

/* File is stream-like */
#define FMODE_STREAM		((__force fmode_t)0x200000)

/* File was opened by fanotify and shouldn't generate fanotify events */
#define FMODE_NONOTIFY		((__force fmode_t)0x4000000)

/* File is capable of returning -EAGAIN if I/O will block */
#define FMODE_NOWAIT	((__force fmode_t)0x8000000)

/*
 * Flag for rw_copy_check_uvector and compat_rw_copy_check_uvector
 * that indicates that they should check the contents of the iovec are
 * valid, but not check the memory that the iovec elements
 * points too.
 */
#define CHECK_IOVEC_ONLY -1

/*
 * Attribute flags.  These should be or-ed together to figure out what
 * has been changed!
 */
#define ATTR_MODE	(1 << 0)
#define ATTR_UID	(1 << 1)
#define ATTR_GID	(1 << 2)
#define ATTR_SIZE	(1 << 3)
#define ATTR_ATIME	(1 << 4)
#define ATTR_MTIME	(1 << 5)
#define ATTR_CTIME	(1 << 6)
#define ATTR_ATIME_SET	(1 << 7)
#define ATTR_MTIME_SET	(1 << 8)
#define ATTR_FORCE	(1 << 9) /* Not a change, but a change it */
#define ATTR_ATTR_FLAG	(1 << 10)
#define ATTR_KILL_SUID	(1 << 11)
#define ATTR_KILL_SGID	(1 << 12)
#define ATTR_FILE	(1 << 13)
#define ATTR_KILL_PRIV	(1 << 14)
#define ATTR_OPEN	(1 << 15) /* Truncating from open(O_TRUNC) */
#define ATTR_TIMES_SET	(1 << 16)
#define ATTR_TOUCH	(1 << 17)

/*
 * Whiteout is represented by a char device.  The following constants define the
 * mode and device number to use.
 */
#define WHITEOUT_MODE 0
#define WHITEOUT_DEV 0

/*
 * This is the Inode Attributes structure, used for notify_change().  It
 * uses the above definitions as flags, to know which values have changed.
 * Also, in this manner, a Filesystem can look at only the values it cares
 * about.  Basically, these are the attributes that the VFS layer can
 * request to change from the FS layer.
 *
 * Derek Atkins <warlord@MIT.EDU> 94-10-20
 */
struct iattr {
	unsigned int	ia_valid;
	umode_t		ia_mode;
	kuid_t		ia_uid;
	kgid_t		ia_gid;
	loff_t		ia_size;
	struct timespec	ia_atime;
	struct timespec	ia_mtime;
	struct timespec	ia_ctime;

	/*
	 * Not an attribute, but an auxiliary info for filesystems wanting to
	 * implement an ftruncate() like method.  NOTE: filesystem should
	 * check for (ia_valid & ATTR_FILE), and not for (ia_file != NULL).
	 */
	struct file	*ia_file;
};

/*
 * Includes for diskquotas.
 */
#include <linux/quota.h>

/*
 * Maximum number of layers of fs stack.  Needs to be limited to
 * prevent kernel stack overflow
 */
#define FILESYSTEM_MAX_STACK_DEPTH 2

/** 
 * enum positive_aop_returns - aop return codes with specific semantics
 *
 * @AOP_WRITEPAGE_ACTIVATE: Informs the caller that page writeback has
 * 			    completed, that the page is still locked, and
 * 			    should be considered active.  The VM uses this hint
 * 			    to return the page to the active list -- it won't
 * 			    be a candidate for writeback again in the near
 * 			    future.  Other callers must be careful to unlock
 * 			    the page if they get this return.  Returned by
 * 			    writepage(); 
 *
 * @AOP_TRUNCATED_PAGE: The AOP method that was handed a locked page has
 *  			unlocked it and the page might have been truncated.
 *  			The caller should back up to acquiring a new page and
 *  			trying again.  The aop will be taking reasonable
 *  			precautions not to livelock.  If the caller held a page
 *  			reference, it should drop it before retrying.  Returned
 *  			by readpage().
 *
 * address_space_operation functions return these large constants to indicate
 * special semantics to the caller.  These are much larger than the bytes in a
 * page to allow for functions that return the number of bytes operated on in a
 * given page.
 */

enum positive_aop_returns {
	AOP_WRITEPAGE_ACTIVATE	= 0x80000,
	AOP_TRUNCATED_PAGE	= 0x80001,
};

#define AOP_FLAG_CONT_EXPAND		0x0001 /* called from cont_expand */
#define AOP_FLAG_NOFS			0x0002 /* used by filesystem to direct
						* helper code (eg buffer layer)
						* to clear GFP_FS from alloc */

/*
 * oh the beauties of C type declarations.
 */
struct page;
struct address_space;
struct writeback_control;

/*
 * Write life time hint values.
 */
enum rw_hint {
	WRITE_LIFE_NOT_SET	= 0,
	WRITE_LIFE_NONE		= RWH_WRITE_LIFE_NONE,
	WRITE_LIFE_SHORT	= RWH_WRITE_LIFE_SHORT,
	WRITE_LIFE_MEDIUM	= RWH_WRITE_LIFE_MEDIUM,
	WRITE_LIFE_LONG		= RWH_WRITE_LIFE_LONG,
	WRITE_LIFE_EXTREME	= RWH_WRITE_LIFE_EXTREME,
};

#define IOCB_EVENTFD		(1 << 0)
#define IOCB_APPEND		(1 << 1)
#define IOCB_DIRECT		(1 << 2)
#define IOCB_HIPRI		(1 << 3)
#define IOCB_DSYNC		(1 << 4)
#define IOCB_SYNC		(1 << 5)
#define IOCB_WRITE		(1 << 6)
#define IOCB_NOWAIT		(1 << 7)

struct kiocb {
	struct file		*ki_filp;
	loff_t			ki_pos;
	void (*ki_complete)(struct kiocb *iocb, long ret, long ret2);
	void			*private;
	int			ki_flags;
	enum rw_hint		ki_hint;
} __randomize_layout;

static inline bool is_sync_kiocb(struct kiocb *kiocb)
{
	return kiocb->ki_complete == NULL;
}

/*
 * "descriptor" for what we're up to with a read.
 * This allows us to use the same read code yet
 * have multiple different users of the data that
 * we read from a file.
 *
 * The simplest case just copies the data to user
 * mode.
 */
typedef struct {
	size_t written;
	size_t count;
	union {
		char __user *buf;
		void *data;
	} arg;
	int error;
} read_descriptor_t;

typedef int (*read_actor_t)(read_descriptor_t *, struct page *,
		unsigned long, unsigned long);

struct address_space_operations {
	int (*writepage)(struct page *page, struct writeback_control *wbc);
	int (*readpage)(struct file *, struct page *);

	/* Write back some dirty pages from this mapping. */
	int (*writepages)(struct address_space *, struct writeback_control *);

	/* Set a page dirty.  Return true if this dirtied it */
	int (*set_page_dirty)(struct page *page);

	int (*readpages)(struct file *filp, struct address_space *mapping,
			struct list_head *pages, unsigned nr_pages);

	int (*write_begin)(struct file *, struct address_space *mapping,
				loff_t pos, unsigned len, unsigned flags,
				struct page **pagep, void **fsdata);
	int (*write_end)(struct file *, struct address_space *mapping,
				loff_t pos, unsigned len, unsigned copied,
				struct page *page, void *fsdata);

	/* Unfortunately this kludge is needed for FIBMAP. Don't use it */
	sector_t (*bmap)(struct address_space *, sector_t);
	void (*invalidatepage) (struct page *, unsigned int, unsigned int);
	int (*releasepage) (struct page *, gfp_t);
	void (*freepage)(struct page *);
	ssize_t (*direct_IO)(struct kiocb *, struct iov_iter *iter);
	/*
	 * migrate the contents of a page to the specified target. If
	 * migrate_mode is MIGRATE_ASYNC, it must not block.
	 */
	int (*migratepage) (struct address_space *,
			struct page *, struct page *, enum migrate_mode);
	bool (*isolate_page)(struct page *, isolate_mode_t);
	void (*putback_page)(struct page *);
	int (*launder_page) (struct page *);
	int (*is_partially_uptodate) (struct page *, unsigned long,
					unsigned long);
	void (*is_dirty_writeback) (struct page *, bool *, bool *);
	int (*error_remove_page)(struct address_space *, struct page *);

	/* swapfile support */
	int (*swap_activate)(struct swap_info_struct *sis, struct file *file,
				sector_t *span);
	void (*swap_deactivate)(struct file *file);
};

extern const struct address_space_operations empty_aops;

/*
 * pagecache_write_begin/pagecache_write_end must be used by general code
 * to write into the pagecache.
 */
int pagecache_write_begin(struct file *, struct address_space *mapping,
				loff_t pos, unsigned len, unsigned flags,
				struct page **pagep, void **fsdata);

int pagecache_write_end(struct file *, struct address_space *mapping,
				loff_t pos, unsigned len, unsigned copied,
				struct page *page, void *fsdata);

struct address_space {
	struct inode		*host;		/* owner: inode, block_device */
	struct radix_tree_root	page_tree;	/* radix tree of all pages */
	spinlock_t		tree_lock;	/* and lock protecting it */
	atomic_t		i_mmap_writable;/* count VM_SHARED mappings */
	struct rb_root_cached	i_mmap;		/* tree of private and shared mappings */
	struct rw_semaphore	i_mmap_rwsem;	/* protect tree, count, list */
	/* Protected by tree_lock together with the radix tree */
	unsigned long		nrpages;	/* number of total pages */
	/* number of shadow or DAX exceptional entries */
	unsigned long		nrexceptional;
	pgoff_t			writeback_index;/* writeback starts here */
	const struct address_space_operations *a_ops;	/* methods */
	unsigned long		flags;		/* error bits */
	spinlock_t		private_lock;	/* for use by the address_space */
	gfp_t			gfp_mask;	/* implicit gfp mask for allocations */
	struct list_head	private_list;	/* for use by the address_space */
	void			*private_data;	/* ditto */
	errseq_t		wb_err;
#if defined(CONFIG_SDP) && !defined(CONFIG_FSCRYPT_SDP)
	int userid;
#endif
} __attribute__((aligned(sizeof(long)))) __randomize_layout;
	/*
	 * On most architectures that alignment is already the case; but
	 * must be enforced here for CRIS, to let the least significant bit
	 * of struct page's "mapping" pointer be used for PAGE_MAPPING_ANON.
	 */
struct request_queue;

struct block_device {
	dev_t			bd_dev;  /* not a kdev_t - it's a search key */
	int			bd_openers;
	struct inode *		bd_inode;	/* will die */
	struct super_block *	bd_super;
	struct mutex		bd_mutex;	/* open/close mutex */
	void *			bd_claiming;
	void *			bd_holder;
	int			bd_holders;
	bool			bd_write_holder;
#ifdef CONFIG_SYSFS
	struct list_head	bd_holder_disks;
#endif
	struct block_device *	bd_contains;
	unsigned		bd_block_size;
	u8			bd_partno;
	struct hd_struct *	bd_part;
	/* number of times partitions within this device have been opened. */
	unsigned		bd_part_count;
	int			bd_invalidated;
	struct gendisk *	bd_disk;
	struct request_queue *  bd_queue;
	struct backing_dev_info *bd_bdi;
	struct list_head	bd_list;
	/*
	 * Private data.  You must have bd_claim'ed the block_device
	 * to use this.  NOTE:  bd_claim allows an owner to claim
	 * the same device multiple times, the owner must take special
	 * care to not mess up bd_private for that case.
	 */
	unsigned long		bd_private;

	/* The counter of freeze processes */
	int			bd_fsfreeze_count;
	/* Mutex for freeze */
	struct mutex		bd_fsfreeze_mutex;
} __randomize_layout;

/*
 * Radix-tree tags, for tagging dirty and writeback pages within the pagecache
 * radix trees
 */
#define PAGECACHE_TAG_DIRTY	0
#define PAGECACHE_TAG_WRITEBACK	1
#define PAGECACHE_TAG_TOWRITE	2

int mapping_tagged(struct address_space *mapping, int tag);

static inline void i_mmap_lock_write(struct address_space *mapping)
{
	down_write(&mapping->i_mmap_rwsem);
}

static inline void i_mmap_unlock_write(struct address_space *mapping)
{
	up_write(&mapping->i_mmap_rwsem);
}

static inline void i_mmap_lock_read(struct address_space *mapping)
{
	down_read(&mapping->i_mmap_rwsem);
}

static inline void i_mmap_unlock_read(struct address_space *mapping)
{
	up_read(&mapping->i_mmap_rwsem);
}

/*
 * Might pages of this file be mapped into userspace?
 */
static inline int mapping_mapped(struct address_space *mapping)
{
	return	!RB_EMPTY_ROOT(&mapping->i_mmap.rb_root);
}

/*
 * Might pages of this file have been modified in userspace?
 * Note that i_mmap_writable counts all VM_SHARED vmas: do_mmap_pgoff
 * marks vma as VM_SHARED if it is shared, and the file was opened for
 * writing i.e. vma may be mprotected writable even if now readonly.
 *
 * If i_mmap_writable is negative, no new writable mappings are allowed. You
 * can only deny writable mappings, if none exists right now.
 */
static inline int mapping_writably_mapped(struct address_space *mapping)
{
	return atomic_read(&mapping->i_mmap_writable) > 0;
}

static inline int mapping_map_writable(struct address_space *mapping)
{
	return atomic_inc_unless_negative(&mapping->i_mmap_writable) ?
		0 : -EPERM;
}

static inline void mapping_unmap_writable(struct address_space *mapping)
{
	atomic_dec(&mapping->i_mmap_writable);
}

static inline int mapping_deny_writable(struct address_space *mapping)
{
	return atomic_dec_unless_positive(&mapping->i_mmap_writable) ?
		0 : -EBUSY;
}

static inline void mapping_allow_writable(struct address_space *mapping)
{
	atomic_inc(&mapping->i_mmap_writable);
}

/*
 * Use sequence counter to get consistent i_size on 32-bit processors.
 */
#if BITS_PER_LONG==32 && defined(CONFIG_SMP)
#include <linux/seqlock.h>
#define __NEED_I_SIZE_ORDERED
#define i_size_ordered_init(inode) seqcount_init(&inode->i_size_seqcount)
#else
#define i_size_ordered_init(inode) do { } while (0)
#endif

struct posix_acl;
#define ACL_NOT_CACHED ((void *)(-1))
#define ACL_DONT_CACHE ((void *)(-3))

static inline struct posix_acl *
uncached_acl_sentinel(struct task_struct *task)
{
	return (void *)task + 1;
}

static inline bool
is_uncached_acl(struct posix_acl *acl)
{
	return (long)acl & 1;
}

#define IOP_FASTPERM	0x0001
#define IOP_LOOKUP	0x0002
#define IOP_NOFOLLOW	0x0004
#define IOP_XATTR	0x0008
#define IOP_DEFAULT_READLINK	0x0010

struct fsnotify_mark_connector;

/*
 * Keep mostly read-only and often accessed (especially for
 * the RCU path lookup and 'stat' data) fields at the beginning
 * of the 'struct inode'
 */
struct inode {
	umode_t			i_mode;
	unsigned short		i_opflags;
	kuid_t			i_uid;
	kgid_t			i_gid;
	unsigned int		i_flags;

#ifdef CONFIG_FS_POSIX_ACL
	struct posix_acl	*i_acl;
	struct posix_acl	*i_default_acl;
#endif

	const struct inode_operations	*i_op;
	struct super_block	*i_sb;
	struct address_space	*i_mapping;

#ifdef CONFIG_SECURITY
	void			*i_security;
#endif

	/* Stat data, not accessed from path walking */
	unsigned long		i_ino;
	/*
	 * Filesystems may only read i_nlink directly.  They shall use the
	 * following functions for modification:
	 *
	 *    (set|clear|inc|drop)_nlink
	 *    inode_(inc|dec)_link_count
	 */
	union {
		const unsigned int i_nlink;
		unsigned int __i_nlink;
	};
	dev_t			i_rdev;
	loff_t			i_size;
	struct timespec		i_atime;
	struct timespec		i_mtime;
	struct timespec		i_ctime;
	spinlock_t		i_lock;	/* i_blocks, i_bytes, maybe i_size */
	unsigned short          i_bytes;
	unsigned int		i_blkbits;
	enum rw_hint		i_write_hint;
	blkcnt_t		i_blocks;

#ifdef __NEED_I_SIZE_ORDERED
	seqcount_t		i_size_seqcount;
#endif

	/* Misc */
	unsigned long		i_state;
	struct rw_semaphore	i_rwsem;

	unsigned long		dirtied_when;	/* jiffies of first dirtying */
	unsigned long		dirtied_time_when;

	struct hlist_node	i_hash;
	struct list_head	i_io_list;	/* backing dev IO list */
#ifdef CONFIG_CGROUP_WRITEBACK
	struct bdi_writeback	*i_wb;		/* the associated cgroup wb */

	/* foreign inode detection, see wbc_detach_inode() */
	int			i_wb_frn_winner;
	u16			i_wb_frn_avg_time;
	u16			i_wb_frn_history;
#endif
	struct list_head	i_lru;		/* inode LRU list */
	struct list_head	i_sb_list;
	struct list_head	i_wb_list;	/* backing dev writeback list */
	union {
		struct hlist_head	i_dentry;
		struct rcu_head		i_rcu;
	};
	u64			i_version;
	atomic64_t		i_sequence; /* see futex */
	atomic_t		i_count;
	atomic_t		i_dio_count;
	atomic_t		i_writecount;
#ifdef CONFIG_IMA
	atomic_t		i_readcount; /* struct files open RO */
#endif
	const struct file_operations	*i_fop;	/* former ->i_op->default_file_ops */
	struct file_lock_context	*i_flctx;
	struct address_space	i_data;
	struct list_head	i_devices;
	union {
		struct pipe_inode_info	*i_pipe;
		struct block_device	*i_bdev;
		struct cdev		*i_cdev;
		char			*i_link;
		unsigned		i_dir_seq;
	};

	__u32			i_generation;

#ifdef CONFIG_FSNOTIFY
	__u32			i_fsnotify_mask; /* all events this inode cares about */
	struct fsnotify_mark_connector __rcu	*i_fsnotify_marks;
#endif

#ifdef CONFIG_FS_ENCRYPTION
	struct fscrypt_info	*i_crypt_info;
#endif

#ifdef CONFIG_FS_VERITY
	struct fsverity_info	*i_verity_info;
#endif

	void			*i_private; /* fs or device private pointer */
} __randomize_layout;

static inline unsigned int i_blocksize(const struct inode *node)
{
	return (1 << node->i_blkbits);
}

static inline int inode_unhashed(struct inode *inode)
{
	return hlist_unhashed(&inode->i_hash);
}

/*
 * inode->i_mutex nesting subclasses for the lock validator:
 *
 * 0: the object of the current VFS operation
 * 1: parent
 * 2: child/target
 * 3: xattr
 * 4: second non-directory
 * 5: second parent (when locking independent directories in rename)
 *
 * I_MUTEX_NONDIR2 is for certain operations (such as rename) which lock two
 * non-directories at once.
 *
 * The locking order between these classes is
 * parent[2] -> child -> grandchild -> normal -> xattr -> second non-directory
 */
enum inode_i_mutex_lock_class
{
	I_MUTEX_NORMAL,
	I_MUTEX_PARENT,
	I_MUTEX_CHILD,
	I_MUTEX_XATTR,
	I_MUTEX_NONDIR2,
	I_MUTEX_PARENT2,
};

static inline void inode_lock(struct inode *inode)
{
	down_write(&inode->i_rwsem);
}

static inline void inode_unlock(struct inode *inode)
{
	up_write(&inode->i_rwsem);
}

static inline void inode_lock_shared(struct inode *inode)
{
	down_read(&inode->i_rwsem);
}

static inline void inode_unlock_shared(struct inode *inode)
{
	up_read(&inode->i_rwsem);
}

static inline int inode_trylock(struct inode *inode)
{
	return down_write_trylock(&inode->i_rwsem);
}

static inline int inode_trylock_shared(struct inode *inode)
{
	return down_read_trylock(&inode->i_rwsem);
}

static inline int inode_is_locked(struct inode *inode)
{
	return rwsem_is_locked(&inode->i_rwsem);
}

static inline void inode_lock_nested(struct inode *inode, unsigned subclass)
{
	down_write_nested(&inode->i_rwsem, subclass);
}

void lock_two_nondirectories(struct inode *, struct inode*);
void unlock_two_nondirectories(struct inode *, struct inode*);

/*
 * NOTE: in a 32bit arch with a preemptable kernel and
 * an UP compile the i_size_read/write must be atomic
 * with respect to the local cpu (unlike with preempt disabled),
 * but they don't need to be atomic with respect to other cpus like in
 * true SMP (so they need either to either locally disable irq around
 * the read or for example on x86 they can be still implemented as a
 * cmpxchg8b without the need of the lock prefix). For SMP compiles
 * and 64bit archs it makes no difference if preempt is enabled or not.
 */
static inline loff_t i_size_read(const struct inode *inode)
{
#if BITS_PER_LONG==32 && defined(CONFIG_SMP)
	loff_t i_size;
	unsigned int seq;

	do {
		seq = read_seqcount_begin(&inode->i_size_seqcount);
		i_size = inode->i_size;
	} while (read_seqcount_retry(&inode->i_size_seqcount, seq));
	return i_size;
#elif BITS_PER_LONG==32 && defined(CONFIG_PREEMPT)
	loff_t i_size;

	preempt_disable();
	i_size = inode->i_size;
	preempt_enable();
	return i_size;
#else
	return inode->i_size;
#endif
}

/*
 * NOTE: unlike i_size_read(), i_size_write() does need locking around it
 * (normally i_mutex), otherwise on 32bit/SMP an update of i_size_seqcount
 * can be lost, resulting in subsequent i_size_read() calls spinning forever.
 */
static inline void i_size_write(struct inode *inode, loff_t i_size)
{
#if BITS_PER_LONG==32 && defined(CONFIG_SMP)
	preempt_disable();
	write_seqcount_begin(&inode->i_size_seqcount);
	inode->i_size = i_size;
	write_seqcount_end(&inode->i_size_seqcount);
	preempt_enable();
#elif BITS_PER_LONG==32 && defined(CONFIG_PREEMPT)
	preempt_disable();
	inode->i_size = i_size;
	preempt_enable();
#else
	inode->i_size = i_size;
#endif
}

static inline unsigned iminor(const struct inode *inode)
{
	return MINOR(inode->i_rdev);
}

static inline unsigned imajor(const struct inode *inode)
{
	return MAJOR(inode->i_rdev);
}

extern struct block_device *I_BDEV(struct inode *inode);

struct fown_struct {
	rwlock_t lock;          /* protects pid, uid, euid fields */
	struct pid *pid;	/* pid or -pgrp where SIGIO should be sent */
	enum pid_type pid_type;	/* Kind of process group SIGIO should be sent to */
	kuid_t uid, euid;	/* uid/euid of process setting the owner */
	int signum;		/* posix.1b rt signal to be delivered on IO */
};

/*
 * Track a single file's readahead state
 */
struct file_ra_state {
	pgoff_t start;			/* where readahead started */
	unsigned int size;		/* # of readahead pages */
	unsigned int async_size;	/* do asynchronous readahead when
					   there are only # of pages ahead */

	unsigned int ra_pages;		/* Maximum readahead window */
	unsigned int mmap_miss;		/* Cache miss stat for mmap accesses */
	loff_t prev_pos;		/* Cache last read() position */
};

/*
 * Check if @index falls in the readahead windows.
 */
static inline int ra_has_index(struct file_ra_state *ra, pgoff_t index)
{
	return (index >= ra->start &&
		index <  ra->start + ra->size);
}

struct file {
	union {
		struct llist_node	fu_llist;
		struct rcu_head 	fu_rcuhead;
	} f_u;
	struct path		f_path;
	struct inode		*f_inode;	/* cached value */
	const struct file_operations	*f_op;

	/*
	 * Protects f_ep_links, f_flags.
	 * Must not be taken from IRQ context.
	 */
	spinlock_t		f_lock;
	enum rw_hint		f_write_hint;
	atomic_long_t		f_count;
	unsigned int 		f_flags;
	fmode_t			f_mode;
	struct mutex		f_pos_lock;
	loff_t			f_pos;
	struct fown_struct	f_owner;
	const struct cred	*f_cred;
	struct file_ra_state	f_ra;

	u64			f_version;
#ifdef CONFIG_SECURITY
	void			*f_security;
#endif
	/* needed for tty driver, and maybe others */
	void			*private_data;

#ifdef CONFIG_EPOLL
	/* Used by fs/eventpoll.c to link all the hooks to this file */
	struct list_head	f_ep_links;
	struct list_head	f_tfile_llink;
#endif /* #ifdef CONFIG_EPOLL */
	struct address_space	*f_mapping;
	errseq_t		f_wb_err;
#if defined(CONFIG_FIVE_PA_FEATURE) || defined(CONFIG_PROCA)
	void *f_signature;
#endif
} __randomize_layout
  __attribute__((aligned(4)));	/* lest something weird decides that 2 is OK */

struct file_handle {
	__u32 handle_bytes;
	int handle_type;
	/* file identifier */
	unsigned char f_handle[];
};

static inline struct file *get_file(struct file *f)
{
	atomic_long_inc(&f->f_count);
	return f;
}
#define get_file_rcu(x) atomic_long_inc_not_zero(&(x)->f_count)
#define fput_atomic(x)	atomic_long_add_unless(&(x)->f_count, -1, 1)
#define file_count(x)	atomic_long_read(&(x)->f_count)

#define	MAX_NON_LFS	((1UL<<31) - 1)

/* Page cache limit. The filesystems should put that into their s_maxbytes 
   limits, otherwise bad things can happen in VM. */ 
#if BITS_PER_LONG==32
#define MAX_LFS_FILESIZE	((loff_t)ULONG_MAX << PAGE_SHIFT)
#elif BITS_PER_LONG==64
#define MAX_LFS_FILESIZE 	((loff_t)LLONG_MAX)
#endif

#define FL_POSIX	1
#define FL_FLOCK	2
#define FL_DELEG	4	/* NFSv4 delegation */
#define FL_ACCESS	8	/* not trying to lock, just looking */
#define FL_EXISTS	16	/* when unlocking, test for existence */
#define FL_LEASE	32	/* lease held on this file */
#define FL_CLOSE	64	/* unlock on close */
#define FL_SLEEP	128	/* A blocking lock */
#define FL_DOWNGRADE_PENDING	256 /* Lease is being downgraded */
#define FL_UNLOCK_PENDING	512 /* Lease is being broken */
#define FL_OFDLCK	1024	/* lock is "owned" by struct file */
#define FL_LAYOUT	2048	/* outstanding pNFS layout */

#define FL_CLOSE_POSIX (FL_POSIX | FL_CLOSE)

/*
 * Special return value from posix_lock_file() and vfs_lock_file() for
 * asynchronous locking.
 */
#define FILE_LOCK_DEFERRED 1

/* legacy typedef, should eventually be removed */
typedef void *fl_owner_t;

struct file_lock;

struct file_lock_operations {
	void (*fl_copy_lock)(struct file_lock *, struct file_lock *);
	void (*fl_release_private)(struct file_lock *);
};

struct lock_manager_operations {
	int (*lm_compare_owner)(struct file_lock *, struct file_lock *);
	unsigned long (*lm_owner_key)(struct file_lock *);
	fl_owner_t (*lm_get_owner)(fl_owner_t);
	void (*lm_put_owner)(fl_owner_t);
	void (*lm_notify)(struct file_lock *);	/* unblock callback */
	int (*lm_grant)(struct file_lock *, int);
	bool (*lm_break)(struct file_lock *);
	int (*lm_change)(struct file_lock *, int, struct list_head *);
	void (*lm_setup)(struct file_lock *, void **);
};

struct lock_manager {
	struct list_head list;
	/*
	 * NFSv4 and up also want opens blocked during the grace period;
	 * NLM doesn't care:
	 */
	bool block_opens;
};

struct net;
void locks_start_grace(struct net *, struct lock_manager *);
void locks_end_grace(struct lock_manager *);
int locks_in_grace(struct net *);
int opens_in_grace(struct net *);

/* that will die - we need it for nfs_lock_info */
#include <linux/nfs_fs_i.h>

/*
 * struct file_lock represents a generic "file lock". It's used to represent
 * POSIX byte range locks, BSD (flock) locks, and leases. It's important to
 * note that the same struct is used to represent both a request for a lock and
 * the lock itself, but the same object is never used for both.
 *
 * FIXME: should we create a separate "struct lock_request" to help distinguish
 * these two uses?
 *
 * The varous i_flctx lists are ordered by:
 *
 * 1) lock owner
 * 2) lock range start
 * 3) lock range end
 *
 * Obviously, the last two criteria only matter for POSIX locks.
 */
struct file_lock {
	struct file_lock *fl_next;	/* singly linked list for this inode  */
	struct list_head fl_list;	/* link into file_lock_context */
	struct hlist_node fl_link;	/* node in global lists */
	struct list_head fl_block;	/* circular list of blocked processes */
	fl_owner_t fl_owner;
	unsigned int fl_flags;
	unsigned char fl_type;
	unsigned int fl_pid;
	int fl_link_cpu;		/* what cpu's list is this on? */
	wait_queue_head_t fl_wait;
	struct file *fl_file;
	loff_t fl_start;
	loff_t fl_end;

	struct fasync_struct *	fl_fasync; /* for lease break notifications */
	/* for lease breaks: */
	unsigned long fl_break_time;
	unsigned long fl_downgrade_time;

	const struct file_lock_operations *fl_ops;	/* Callbacks for filesystems */
	const struct lock_manager_operations *fl_lmops;	/* Callbacks for lockmanagers */
	union {
		struct nfs_lock_info	nfs_fl;
		struct nfs4_lock_info	nfs4_fl;
		struct {
			struct list_head link;	/* link in AFS vnode's pending_locks list */
			int state;		/* state of grant or error if -ve */
		} afs;
	} fl_u;
} __randomize_layout;

struct file_lock_context {
	spinlock_t		flc_lock;
	struct list_head	flc_flock;
	struct list_head	flc_posix;
	struct list_head	flc_lease;
};

/* The following constant reflects the upper bound of the file/locking space */
#ifndef OFFSET_MAX
#define INT_LIMIT(x)	(~((x)1 << (sizeof(x)*8 - 1)))
#define OFFSET_MAX	INT_LIMIT(loff_t)
#define OFFT_OFFSET_MAX	INT_LIMIT(off_t)
#endif

extern void send_sigio(struct fown_struct *fown, int fd, int band);

/*
 * Return the inode to use for locking
 *
 * For overlayfs this should be the overlay inode, not the real inode returned
 * by file_inode().  For any other fs file_inode(filp) and locks_inode(filp) are
 * equal.
 */
static inline struct inode *locks_inode(const struct file *f)
{
	return f->f_path.dentry->d_inode;
}

#ifdef CONFIG_FILE_LOCKING
extern int fcntl_getlk(struct file *, unsigned int, struct flock *);
extern int fcntl_setlk(unsigned int, struct file *, unsigned int,
			struct flock *);

#if BITS_PER_LONG == 32
extern int fcntl_getlk64(struct file *, unsigned int, struct flock64 *);
extern int fcntl_setlk64(unsigned int, struct file *, unsigned int,
			struct flock64 *);
#endif

extern int fcntl_setlease(unsigned int fd, struct file *filp, long arg);
extern int fcntl_getlease(struct file *filp);

/* fs/locks.c */
void locks_free_lock_context(struct inode *inode);
void locks_free_lock(struct file_lock *fl);
extern void locks_init_lock(struct file_lock *);
extern struct file_lock * locks_alloc_lock(void);
extern void locks_copy_lock(struct file_lock *, struct file_lock *);
extern void locks_copy_conflock(struct file_lock *, struct file_lock *);
extern void locks_remove_posix(struct file *, fl_owner_t);
extern void locks_remove_file(struct file *);
extern void locks_release_private(struct file_lock *);
extern void posix_test_lock(struct file *, struct file_lock *);
extern int posix_lock_file(struct file *, struct file_lock *, struct file_lock *);
extern int posix_unblock_lock(struct file_lock *);
extern int vfs_test_lock(struct file *, struct file_lock *);
extern int vfs_lock_file(struct file *, unsigned int, struct file_lock *, struct file_lock *);
extern int vfs_cancel_lock(struct file *filp, struct file_lock *fl);
extern int locks_lock_inode_wait(struct inode *inode, struct file_lock *fl);
extern int __break_lease(struct inode *inode, unsigned int flags, unsigned int type);
extern void lease_get_mtime(struct inode *, struct timespec *time);
extern int generic_setlease(struct file *, long, struct file_lock **, void **priv);
extern int vfs_setlease(struct file *, long, struct file_lock **, void **);
extern int lease_modify(struct file_lock *, int, struct list_head *);
struct files_struct;
extern void show_fd_locks(struct seq_file *f,
			 struct file *filp, struct files_struct *files);
#else /* !CONFIG_FILE_LOCKING */
static inline int fcntl_getlk(struct file *file, unsigned int cmd,
			      struct flock __user *user)
{
	return -EINVAL;
}

static inline int fcntl_setlk(unsigned int fd, struct file *file,
			      unsigned int cmd, struct flock __user *user)
{
	return -EACCES;
}

#if BITS_PER_LONG == 32
static inline int fcntl_getlk64(struct file *file, unsigned int cmd,
				struct flock64 __user *user)
{
	return -EINVAL;
}

static inline int fcntl_setlk64(unsigned int fd, struct file *file,
				unsigned int cmd, struct flock64 __user *user)
{
	return -EACCES;
}
#endif
static inline int fcntl_setlease(unsigned int fd, struct file *filp, long arg)
{
	return -EINVAL;
}

static inline int fcntl_getlease(struct file *filp)
{
	return F_UNLCK;
}

static inline void
locks_free_lock_context(struct inode *inode)
{
}

static inline void locks_init_lock(struct file_lock *fl)
{
	return;
}

static inline void locks_copy_conflock(struct file_lock *new, struct file_lock *fl)
{
	return;
}

static inline void locks_copy_lock(struct file_lock *new, struct file_lock *fl)
{
	return;
}

static inline void locks_remove_posix(struct file *filp, fl_owner_t owner)
{
	return;
}

static inline void locks_remove_file(struct file *filp)
{
	return;
}

static inline void posix_test_lock(struct file *filp, struct file_lock *fl)
{
	return;
}

static inline int posix_lock_file(struct file *filp, struct file_lock *fl,
				  struct file_lock *conflock)
{
	return -ENOLCK;
}

static inline int posix_unblock_lock(struct file_lock *waiter)
{
	return -ENOENT;
}

static inline int vfs_test_lock(struct file *filp, struct file_lock *fl)
{
	return 0;
}

static inline int vfs_lock_file(struct file *filp, unsigned int cmd,
				struct file_lock *fl, struct file_lock *conf)
{
	return -ENOLCK;
}

static inline int vfs_cancel_lock(struct file *filp, struct file_lock *fl)
{
	return 0;
}

static inline int locks_lock_inode_wait(struct inode *inode, struct file_lock *fl)
{
	return -ENOLCK;
}

static inline int __break_lease(struct inode *inode, unsigned int mode, unsigned int type)
{
	return 0;
}

static inline void lease_get_mtime(struct inode *inode, struct timespec *time)
{
	return;
}

static inline int generic_setlease(struct file *filp, long arg,
				    struct file_lock **flp, void **priv)
{
	return -EINVAL;
}

static inline int vfs_setlease(struct file *filp, long arg,
			       struct file_lock **lease, void **priv)
{
	return -EINVAL;
}

static inline int lease_modify(struct file_lock *fl, int arg,
			       struct list_head *dispose)
{
	return -EINVAL;
}

struct files_struct;
static inline void show_fd_locks(struct seq_file *f,
			struct file *filp, struct files_struct *files) {}
#endif /* !CONFIG_FILE_LOCKING */

static inline struct inode *file_inode(const struct file *f)
{
	return f->f_inode;
}

static inline struct dentry *file_dentry(const struct file *file)
{
	return d_real(file->f_path.dentry, file_inode(file), 0, 0);
}

static inline int locks_lock_file_wait(struct file *filp, struct file_lock *fl)
{
	return locks_lock_inode_wait(locks_inode(filp), fl);
}

struct fasync_struct {
	spinlock_t		fa_lock;
	int			magic;
	int			fa_fd;
	struct fasync_struct	*fa_next; /* singly linked list */
	struct file		*fa_file;
	struct rcu_head		fa_rcu;
};

#define FASYNC_MAGIC 0x4601

/* SMP safe fasync helpers: */
extern int fasync_helper(int, struct file *, int, struct fasync_struct **);
extern struct fasync_struct *fasync_insert_entry(int, struct file *, struct fasync_struct **, struct fasync_struct *);
extern int fasync_remove_entry(struct file *, struct fasync_struct **);
extern struct fasync_struct *fasync_alloc(void);
extern void fasync_free(struct fasync_struct *);

/* can be called from interrupts */
extern void kill_fasync(struct fasync_struct **, int, int);

extern void __f_setown(struct file *filp, struct pid *, enum pid_type, int force);
extern int f_setown(struct file *filp, unsigned long arg, int force);
extern void f_delown(struct file *filp);
extern pid_t f_getown(struct file *filp);
extern int send_sigurg(struct fown_struct *fown);

/*
 * sb->s_flags.  Note that these mirror the equivalent MS_* flags where
 * represented in both.
 */
#define SB_RDONLY	 1	/* Mount read-only */
#define SB_NOSUID	 2	/* Ignore suid and sgid bits */
#define SB_NODEV	 4	/* Disallow access to device special files */
#define SB_NOEXEC	 8	/* Disallow program execution */
#define SB_SYNCHRONOUS	16	/* Writes are synced at once */
#define SB_MANDLOCK	64	/* Allow mandatory locks on an FS */
#define SB_DIRSYNC	128	/* Directory modifications are synchronous */
#define SB_NOATIME	1024	/* Do not update access times. */
#define SB_NODIRATIME	2048	/* Do not update directory access times */
#define SB_SILENT	32768
#define SB_POSIXACL	(1<<16)	/* VFS does not apply the umask */
#define SB_KERNMOUNT	(1<<22) /* this is a kern_mount call */
#define SB_I_VERSION	(1<<23) /* Update inode I_version field */
#define SB_LAZYTIME	(1<<25) /* Update the on-disk [acm]times lazily */

/* These sb flags are internal to the kernel */
#define SB_SUBMOUNT     (1<<26)
#define SB_NOREMOTELOCK	(1<<27)
#define SB_NOSEC	(1<<28)
#define SB_BORN		(1<<29)
#define SB_ACTIVE	(1<<30)
#define SB_NOUSER	(1<<31)

/* These flags relate to encoding and casefolding */
#define SB_ENC_STRICT_MODE_FL	(1 << 0)

#define sb_has_enc_strict_mode(sb) \
	(sb->s_encoding_flags & SB_ENC_STRICT_MODE_FL)

/*
 *	Umount options
 */

#define MNT_FORCE	0x00000001	/* Attempt to forcibily umount */
#define MNT_DETACH	0x00000002	/* Just detach from the tree */
#define MNT_EXPIRE	0x00000004	/* Mark for expiry */
#define UMOUNT_NOFOLLOW	0x00000008	/* Don't follow symlink on umount */
#define UMOUNT_UNUSED	0x80000000	/* Flag guaranteed to be unused */

/* sb->s_iflags */
#define SB_I_CGROUPWB	0x00000001	/* cgroup-aware writeback enabled */
#define SB_I_NOEXEC	0x00000002	/* Ignore executables on this fs */
#define SB_I_NODEV	0x00000004	/* Ignore devices on this fs */
#define SB_I_MULTIROOT	0x00000008	/* Multiple roots to the dentry tree */

/* sb->s_iflags to limit user namespace mounts */
#define SB_I_USERNS_VISIBLE		0x00000010 /* fstype already mounted */

/* Possible states of 'frozen' field */
enum {
	SB_UNFROZEN = 0,		/* FS is unfrozen */
	SB_FREEZE_WRITE	= 1,		/* Writes, dir ops, ioctls frozen */
	SB_FREEZE_PAGEFAULT = 2,	/* Page faults stopped as well */
	SB_FREEZE_FS = 3,		/* For internal FS use (e.g. to stop
					 * internal threads if needed) */
	SB_FREEZE_COMPLETE = 4,		/* ->freeze_fs finished successfully */
};

#define SB_FREEZE_LEVELS (SB_FREEZE_COMPLETE - 1)

struct sb_writers {
	int				frozen;		/* Is sb frozen? */
	wait_queue_head_t		wait_unfrozen;	/* for get_super_thawed() */
	struct percpu_rw_semaphore	rw_sem[SB_FREEZE_LEVELS];
};

struct super_block {
	struct list_head	s_list;		/* Keep this first */
	dev_t			s_dev;		/* search index; _not_ kdev_t */
	unsigned char		s_blocksize_bits;
	unsigned long		s_blocksize;
	loff_t			s_maxbytes;	/* Max file size */
	struct file_system_type	*s_type;
	const struct super_operations	*s_op;
	const struct dquot_operations	*dq_op;
	const struct quotactl_ops	*s_qcop;
	const struct export_operations *s_export_op;
	unsigned long		s_flags;
	unsigned long		s_iflags;	/* internal SB_I_* flags */
	unsigned long		s_magic;
	struct dentry		*s_root;
	struct rw_semaphore	s_umount;
	int			s_count;
	atomic_t		s_active;
#ifdef CONFIG_SECURITY
	void                    *s_security;
#endif
	const struct xattr_handler **s_xattr;
#ifdef CONFIG_FS_ENCRYPTION
	const struct fscrypt_operations	*s_cop;
	struct key		*s_master_keys; /* master crypto keys in use */
#endif
#ifdef CONFIG_FS_VERITY
	const struct fsverity_operations *s_vop;
#endif

	struct hlist_bl_head	s_anon;		/* anonymous dentries for (nfs) exporting */
#ifdef CONFIG_UNICODE
	struct unicode_map *s_encoding;
	__u16 s_encoding_flags;
#endif
	struct list_head	s_mounts;	/* list of mounts; _not_ for fs use */
	struct block_device	*s_bdev;
	struct backing_dev_info *s_bdi;
	struct mtd_info		*s_mtd;
	struct hlist_node	s_instances;
	unsigned int		s_quota_types;	/* Bitmask of supported quota types */
	struct quota_info	s_dquot;	/* Diskquota specific options */

	struct sb_writers	s_writers;

	char			s_id[32];	/* Informational name */
	uuid_t			s_uuid;		/* UUID */

	void 			*s_fs_info;	/* Filesystem private info */
	unsigned int		s_max_links;
	fmode_t			s_mode;

	/* Granularity of c/m/atime in ns.
	   Cannot be worse than a second */
	u32		   s_time_gran;

	/*
	 * The next field is for VFS *only*. No filesystems have any business
	 * even looking at it. You had been warned.
	 */
	struct mutex s_vfs_rename_mutex;	/* Kludge */

	/*
	 * Filesystem subtype.  If non-empty the filesystem type field
	 * in /proc/mounts will be "type.subtype"
	 */
	char *s_subtype;

	const struct dentry_operations *s_d_op; /* default d_op for dentries */

	/*
	 * Saved pool identifier for cleancache (-1 means none)
	 */
	int cleancache_poolid;

	struct shrinker s_shrink;	/* per-sb shrinker handle */

	/* Number of inodes with nlink == 0 but still referenced */
	atomic_long_t s_remove_count;

	/* Being remounted read-only */
	int s_readonly_remount;

	/* AIO completions deferred from interrupt context */
	struct workqueue_struct *s_dio_done_wq;
	struct hlist_head s_pins;

	/*
	 * Owning user namespace and default context in which to
	 * interpret filesystem uids, gids, quotas, device nodes,
	 * xattrs and security labels.
	 */
	struct user_namespace *s_user_ns;

	/*
	 * Keep the lru lists last in the structure so they always sit on their
	 * own individual cachelines.
	 */
	struct list_lru		s_dentry_lru ____cacheline_aligned_in_smp;
	struct list_lru		s_inode_lru ____cacheline_aligned_in_smp;
	struct rcu_head		rcu;
	struct work_struct	destroy_work;

	struct mutex		s_sync_lock;	/* sync serialisation lock */

	/*
	 * Indicates how deep in a filesystem stack this SB is
	 */
	int s_stack_depth;

	/* s_inode_list_lock protects s_inodes */
	spinlock_t		s_inode_list_lock ____cacheline_aligned_in_smp;
	struct list_head	s_inodes;	/* all inodes */

	spinlock_t		s_inode_wblist_lock;
	struct list_head	s_inodes_wb;	/* writeback inodes */
} __randomize_layout;

/* Helper functions so that in most cases filesystems will
 * not need to deal directly with kuid_t and kgid_t and can
 * instead deal with the raw numeric values that are stored
 * in the filesystem.
 */
static inline uid_t i_uid_read(const struct inode *inode)
{
	return from_kuid(inode->i_sb->s_user_ns, inode->i_uid);
}

static inline gid_t i_gid_read(const struct inode *inode)
{
	return from_kgid(inode->i_sb->s_user_ns, inode->i_gid);
}

static inline void i_uid_write(struct inode *inode, uid_t uid)
{
	inode->i_uid = make_kuid(inode->i_sb->s_user_ns, uid);
}

static inline void i_gid_write(struct inode *inode, gid_t gid)
{
	inode->i_gid = make_kgid(inode->i_sb->s_user_ns, gid);
}

extern struct timespec current_time(struct inode *inode);

/*
 * Snapshotting support.
 */

void __sb_end_write(struct super_block *sb, int level);
int __sb_start_write(struct super_block *sb, int level, bool wait);

#define __sb_writers_acquired(sb, lev)	\
	percpu_rwsem_acquire(&(sb)->s_writers.rw_sem[(lev)-1], 1, _THIS_IP_)
#define __sb_writers_release(sb, lev)	\
	percpu_rwsem_release(&(sb)->s_writers.rw_sem[(lev)-1], 1, _THIS_IP_)

/**
 * sb_end_write - drop write access to a superblock
 * @sb: the super we wrote to
 *
 * Decrement number of writers to the filesystem. Wake up possible waiters
 * wanting to freeze the filesystem.
 */
static inline void sb_end_write(struct super_block *sb)
{
	__sb_end_write(sb, SB_FREEZE_WRITE);
}

/**
 * sb_end_pagefault - drop write access to a superblock from a page fault
 * @sb: the super we wrote to
 *
 * Decrement number of processes handling write page fault to the filesystem.
 * Wake up possible waiters wanting to freeze the filesystem.
 */
static inline void sb_end_pagefault(struct super_block *sb)
{
	__sb_end_write(sb, SB_FREEZE_PAGEFAULT);
}

/**
 * sb_end_intwrite - drop write access to a superblock for internal fs purposes
 * @sb: the super we wrote to
 *
 * Decrement fs-internal number of writers to the filesystem.  Wake up possible
 * waiters wanting to freeze the filesystem.
 */
static inline void sb_end_intwrite(struct super_block *sb)
{
	__sb_end_write(sb, SB_FREEZE_FS);
}

/**
 * sb_start_write - get write access to a superblock
 * @sb: the super we write to
 *
 * When a process wants to write data or metadata to a file system (i.e. dirty
 * a page or an inode), it should embed the operation in a sb_start_write() -
 * sb_end_write() pair to get exclusion against file system freezing. This
 * function increments number of writers preventing freezing. If the file
 * system is already frozen, the function waits until the file system is
 * thawed.
 *
 * Since freeze protection behaves as a lock, users have to preserve
 * ordering of freeze protection and other filesystem locks. Generally,
 * freeze protection should be the outermost lock. In particular, we have:
 *
 * sb_start_write
 *   -> i_mutex			(write path, truncate, directory ops, ...)
 *   -> s_umount		(freeze_super, thaw_super)
 */
static inline void sb_start_write(struct super_block *sb)
{
	__sb_start_write(sb, SB_FREEZE_WRITE, true);
}

static inline int sb_start_write_trylock(struct super_block *sb)
{
	return __sb_start_write(sb, SB_FREEZE_WRITE, false);
}

/**
 * sb_start_pagefault - get write access to a superblock from a page fault
 * @sb: the super we write to
 *
 * When a process starts handling write page fault, it should embed the
 * operation into sb_start_pagefault() - sb_end_pagefault() pair to get
 * exclusion against file system freezing. This is needed since the page fault
 * is going to dirty a page. This function increments number of running page
 * faults preventing freezing. If the file system is already frozen, the
 * function waits until the file system is thawed.
 *
 * Since page fault freeze protection behaves as a lock, users have to preserve
 * ordering of freeze protection and other filesystem locks. It is advised to
 * put sb_start_pagefault() close to mmap_sem in lock ordering. Page fault
 * handling code implies lock dependency:
 *
 * mmap_sem
 *   -> sb_start_pagefault
 */
static inline void sb_start_pagefault(struct super_block *sb)
{
	__sb_start_write(sb, SB_FREEZE_PAGEFAULT, true);
}

/*
 * sb_start_intwrite - get write access to a superblock for internal fs purposes
 * @sb: the super we write to
 *
 * This is the third level of protection against filesystem freezing. It is
 * free for use by a filesystem. The only requirement is that it must rank
 * below sb_start_pagefault.
 *
 * For example filesystem can call sb_start_intwrite() when starting a
 * transaction which somewhat eases handling of freezing for internal sources
 * of filesystem changes (internal fs threads, discarding preallocation on file
 * close, etc.).
 */
static inline void sb_start_intwrite(struct super_block *sb)
{
	__sb_start_write(sb, SB_FREEZE_FS, true);
}


extern bool inode_owner_or_capable(const struct inode *inode);

/*
 * VFS helper functions..
 */
extern int vfs_create(struct inode *, struct dentry *, umode_t, bool);
extern int vfs_create2(struct vfsmount *, struct inode *, struct dentry *, umode_t, bool);
extern int vfs_mkdir(struct inode *, struct dentry *, umode_t);
extern int vfs_mkdir2(struct vfsmount *, struct inode *, struct dentry *, umode_t);
extern int vfs_mknod(struct inode *, struct dentry *, umode_t, dev_t);
extern int vfs_mknod2(struct vfsmount *, struct inode *, struct dentry *, umode_t, dev_t);
extern int vfs_symlink(struct inode *, struct dentry *, const char *);
extern int vfs_symlink2(struct vfsmount *, struct inode *, struct dentry *, const char *);
extern int vfs_link(struct dentry *, struct inode *, struct dentry *, struct inode **);
extern int vfs_link2(struct vfsmount *, struct dentry *, struct inode *, struct dentry *, struct inode **);
extern int vfs_rmdir(struct inode *, struct dentry *);
extern int vfs_rmdir2(struct vfsmount *, struct inode *, struct dentry *);
extern int vfs_unlink(struct inode *, struct dentry *, struct inode **);
extern int vfs_unlink2(struct vfsmount *, struct inode *, struct dentry *, struct inode **);
extern int vfs_rename(struct inode *, struct dentry *, struct inode *, struct dentry *, struct inode **, unsigned int);
extern int vfs_rename2(struct vfsmount *, struct inode *, struct dentry *, struct inode *, struct dentry *, struct inode **, unsigned int);
extern int vfs_whiteout(struct inode *, struct dentry *);

extern struct dentry *vfs_tmpfile(struct dentry *dentry, umode_t mode,
				  int open_flag);

/*
 * VFS file helper functions.
 */
extern void inode_init_owner(struct inode *inode, const struct inode *dir,
			umode_t mode);
extern bool may_open_dev(const struct path *path);
/*
 * VFS FS_IOC_FIEMAP helper definitions.
 */
struct fiemap_extent_info {
	unsigned int fi_flags;		/* Flags as passed from user */
	unsigned int fi_extents_mapped;	/* Number of mapped extents */
	unsigned int fi_extents_max;	/* Size of fiemap_extent array */
	struct fiemap_extent __user *fi_extents_start; /* Start of
							fiemap_extent array */
};
int fiemap_fill_next_extent(struct fiemap_extent_info *info, u64 logical,
			    u64 phys, u64 len, u32 flags);
int fiemap_check_flags(struct fiemap_extent_info *fieinfo, u32 fs_flags);

/*
 * File types
 *
 * NOTE! These match bits 12..15 of stat.st_mode
 * (ie "(i_mode >> 12) & 15").
 */
#define DT_UNKNOWN	0
#define DT_FIFO		1
#define DT_CHR		2
#define DT_DIR		4
#define DT_BLK		6
#define DT_REG		8
#define DT_LNK		10
#define DT_SOCK		12
#define DT_WHT		14

/*
 * This is the "filldir" function type, used by readdir() to let
 * the kernel specify what kind of dirent layout it wants to have.
 * This allows the kernel to read directories into kernel space or
 * to have different dirent layouts depending on the binary type.
 */
struct dir_context;
typedef int (*filldir_t)(struct dir_context *, const char *, int, loff_t, u64,
			 unsigned);

struct dir_context {
	const filldir_t actor;
	loff_t pos;
};

struct block_device_operations;

/* These macros are for out of kernel modules to test that
 * the kernel supports the unlocked_ioctl and compat_ioctl
 * fields in struct file_operations. */
#define HAVE_COMPAT_IOCTL 1
#define HAVE_UNLOCKED_IOCTL 1

/*
 * These flags let !MMU mmap() govern direct device mapping vs immediate
 * copying more easily for MAP_PRIVATE, especially for ROM filesystems.
 *
 * NOMMU_MAP_COPY:	Copy can be mapped (MAP_PRIVATE)
 * NOMMU_MAP_DIRECT:	Can be mapped directly (MAP_SHARED)
 * NOMMU_MAP_READ:	Can be mapped for reading
 * NOMMU_MAP_WRITE:	Can be mapped for writing
 * NOMMU_MAP_EXEC:	Can be mapped for execution
 */
#define NOMMU_MAP_COPY		0x00000001
#define NOMMU_MAP_DIRECT	0x00000008
#define NOMMU_MAP_READ		VM_MAYREAD
#define NOMMU_MAP_WRITE		VM_MAYWRITE
#define NOMMU_MAP_EXEC		VM_MAYEXEC

#define NOMMU_VMFLAGS \
	(NOMMU_MAP_READ | NOMMU_MAP_WRITE | NOMMU_MAP_EXEC)


struct iov_iter;

struct file_operations {
	struct module *owner;
	loff_t (*llseek) (struct file *, loff_t, int);
	ssize_t (*read) (struct file *, char __user *, size_t, loff_t *);
	ssize_t (*write) (struct file *, const char __user *, size_t, loff_t *);
	ssize_t (*read_iter) (struct kiocb *, struct iov_iter *);
	ssize_t (*write_iter) (struct kiocb *, struct iov_iter *);
	int (*iterate) (struct file *, struct dir_context *);
	int (*iterate_shared) (struct file *, struct dir_context *);
	unsigned int (*poll) (struct file *, struct poll_table_struct *);
	long (*unlocked_ioctl) (struct file *, unsigned int, unsigned long);
	long (*compat_ioctl) (struct file *, unsigned int, unsigned long);
	int (*mmap) (struct file *, struct vm_area_struct *);
	int (*open) (struct inode *, struct file *);
	int (*flush) (struct file *, fl_owner_t id);
	int (*release) (struct inode *, struct file *);
	int (*fsync) (struct file *, loff_t, loff_t, int datasync);
	int (*fasync) (int, struct file *, int);
	int (*lock) (struct file *, int, struct file_lock *);
	ssize_t (*sendpage) (struct file *, struct page *, int, size_t, loff_t *, int);
	unsigned long (*get_unmapped_area)(struct file *, unsigned long, unsigned long, unsigned long, unsigned long);
	int (*check_flags)(int);
	int (*flock) (struct file *, int, struct file_lock *);
	ssize_t (*splice_write)(struct pipe_inode_info *, struct file *, loff_t *, size_t, unsigned int);
	ssize_t (*splice_read)(struct file *, loff_t *, struct pipe_inode_info *, size_t, unsigned int);
	int (*setlease)(struct file *, long, struct file_lock **, void **);
	long (*fallocate)(struct file *file, int mode, loff_t offset,
			  loff_t len);
	void (*show_fdinfo)(struct seq_file *m, struct file *f);
#ifndef CONFIG_MMU
	unsigned (*mmap_capabilities)(struct file *);
#endif
	ssize_t (*copy_file_range)(struct file *, loff_t, struct file *,
			loff_t, size_t, unsigned int);
	int (*clone_file_range)(struct file *, loff_t, struct file *, loff_t,
			u64);
	ssize_t (*dedupe_file_range)(struct file *, u64, u64, struct file *,
			u64);
} __randomize_layout;

struct inode_operations {
	struct dentry * (*lookup) (struct inode *,struct dentry *, unsigned int);
	const char * (*get_link) (struct dentry *, struct inode *, struct delayed_call *);
	int (*permission) (struct inode *, int);
	int (*permission2) (struct vfsmount *, struct inode *, int);
	struct posix_acl * (*get_acl)(struct inode *, int);

	int (*readlink) (struct dentry *, char __user *,int);

	int (*create) (struct inode *,struct dentry *, umode_t, bool);
	int (*link) (struct dentry *,struct inode *,struct dentry *);
	int (*unlink) (struct inode *,struct dentry *);
	int (*symlink) (struct inode *,struct dentry *,const char *);
	int (*mkdir) (struct inode *,struct dentry *,umode_t);
	int (*rmdir) (struct inode *,struct dentry *);
	int (*mknod) (struct inode *,struct dentry *,umode_t,dev_t);
	int (*rename) (struct inode *, struct dentry *,
			struct inode *, struct dentry *, unsigned int);
	int (*setattr) (struct dentry *, struct iattr *);
	int (*setattr2) (struct vfsmount *, struct dentry *, struct iattr *);
        int (*getattr) (const struct path *, struct kstat *, u32, unsigned int);
	ssize_t (*listxattr) (struct dentry *, char *, size_t);
	int (*fiemap)(struct inode *, struct fiemap_extent_info *, u64 start,
		      u64 len);
	int (*update_time)(struct inode *, struct timespec *, int);
	int (*atomic_open)(struct inode *, struct dentry *,
			   struct file *, unsigned open_flag,
			   umode_t create_mode, int *opened);
	int (*tmpfile) (struct inode *, struct dentry *, umode_t);
	int (*set_acl)(struct inode *, struct posix_acl *, int);
} ____cacheline_aligned;

static inline ssize_t call_read_iter(struct file *file, struct kiocb *kio,
				     struct iov_iter *iter)
{
	return file->f_op->read_iter(kio, iter);
}

static inline ssize_t call_write_iter(struct file *file, struct kiocb *kio,
				      struct iov_iter *iter)
{
	return file->f_op->write_iter(kio, iter);
}

static inline int call_mmap(struct file *file, struct vm_area_struct *vma)
{
	return file->f_op->mmap(file, vma);
}

ssize_t rw_copy_check_uvector(int type, const struct iovec __user * uvector,
			      unsigned long nr_segs, unsigned long fast_segs,
			      struct iovec *fast_pointer,
			      struct iovec **ret_pointer);

extern ssize_t __vfs_read(struct file *, char __user *, size_t, loff_t *);
extern ssize_t vfs_read(struct file *, char __user *, size_t, loff_t *);
extern ssize_t vfs_write(struct file *, const char __user *, size_t, loff_t *);
extern ssize_t vfs_readv(struct file *, const struct iovec __user *,
		unsigned long, loff_t *, rwf_t);
extern ssize_t vfs_copy_file_range(struct file *, loff_t , struct file *,
				   loff_t, size_t, unsigned int);
extern int vfs_clone_file_prep_inodes(struct inode *inode_in, loff_t pos_in,
				      struct inode *inode_out, loff_t pos_out,
				      u64 *len, bool is_dedupe);
extern int do_clone_file_range(struct file *file_in, loff_t pos_in,
			       struct file *file_out, loff_t pos_out, u64 len);
extern int vfs_clone_file_range(struct file *file_in, loff_t pos_in,
				struct file *file_out, loff_t pos_out, u64 len);
extern int vfs_dedupe_file_range_compare(struct inode *src, loff_t srcoff,
					 struct inode *dest, loff_t destoff,
					 loff_t len, bool *is_same);
extern int vfs_dedupe_file_range(struct file *file,
				 struct file_dedupe_range *same);

struct super_operations {
   	struct inode *(*alloc_inode)(struct super_block *sb);
	void (*destroy_inode)(struct inode *);

   	void (*dirty_inode) (struct inode *, int flags);
	int (*write_inode) (struct inode *, struct writeback_control *wbc);
	int (*drop_inode) (struct inode *);
	void (*evict_inode) (struct inode *);
	void (*put_super) (struct super_block *);
	int (*sync_fs)(struct super_block *sb, int wait);
	int (*freeze_super) (struct super_block *);
	int (*freeze_fs) (struct super_block *);
	int (*thaw_super) (struct super_block *);
	int (*unfreeze_fs) (struct super_block *);
	int (*statfs) (struct dentry *, struct kstatfs *);
	int (*remount_fs) (struct super_block *, int *, char *);
	int (*remount_fs2) (struct vfsmount *, struct super_block *, int *, char *);
	void *(*clone_mnt_data) (void *);
	void (*copy_mnt_data) (void *, void *);
	void (*umount_begin) (struct super_block *);
	void (*umount_end) (struct super_block *, int);

	int (*show_options)(struct seq_file *, struct dentry *);
	int (*show_options2)(struct vfsmount *,struct seq_file *, struct dentry *);
	int (*show_devname)(struct seq_file *, struct dentry *);
	int (*show_path)(struct seq_file *, struct dentry *);
	int (*show_stats)(struct seq_file *, struct dentry *);
#ifdef CONFIG_QUOTA
	ssize_t (*quota_read)(struct super_block *, int, char *, size_t, loff_t);
	ssize_t (*quota_write)(struct super_block *, int, const char *, size_t, loff_t);
	struct dquot **(*get_dquots)(struct inode *);
#endif
	int (*bdev_try_to_free_page)(struct super_block*, struct page*, gfp_t);
	long (*nr_cached_objects)(struct super_block *,
				  struct shrink_control *);
	long (*free_cached_objects)(struct super_block *,
				    struct shrink_control *);
};

/*
 * Inode flags - they have no relation to superblock flags now
 */
#define S_SYNC		1	/* Writes are synced at once */
#define S_NOATIME	2	/* Do not update access times */
#define S_APPEND	4	/* Append-only file */
#define S_IMMUTABLE	8	/* Immutable file */
#define S_DEAD		16	/* removed, but still open directory */
#define S_NOQUOTA	32	/* Inode is not counted to quota */
#define S_DIRSYNC	64	/* Directory modifications are synchronous */
#define S_NOCMTIME	128	/* Do not update file c/mtime */
#define S_SWAPFILE	256	/* Do not truncate: swapon got its bmaps */
#define S_PRIVATE	512	/* Inode is fs-internal */
#define S_IMA		1024	/* Inode has an associated IMA struct */
#define S_AUTOMOUNT	2048	/* Automount/referral quasi-directory */
#define S_NOSEC		4096	/* no suid or xattr security attributes */
#ifdef CONFIG_FS_DAX
#define S_DAX		8192	/* Direct Access, avoiding the page cache */
#else
#define S_DAX		0	/* Make all the DAX code disappear */
#endif
#define S_ENCRYPTED	16384	/* Encrypted file (using fs/crypto/) */
<<<<<<< HEAD
=======
#define S_CASEFOLD	32768	/* Casefolded file */
#define S_VERITY	65536	/* Verity file (using fs/verity/) */
>>>>>>> 628e0702

/*
 * Note that nosuid etc flags are inode-specific: setting some file-system
 * flags just means all the inodes inherit those flags by default. It might be
 * possible to override it selectively if you really wanted to with some
 * ioctl() that is not currently implemented.
 *
 * Exception: SB_RDONLY is always applied to the entire file system.
 *
 * Unfortunately, it is possible to change a filesystems flags with it mounted
 * with files in use.  This means that all of the inodes will not have their
 * i_flags updated.  Hence, i_flags no longer inherit the superblock mount
 * flags, so these have to be checked separately. -- rmk@arm.uk.linux.org
 */
#define __IS_FLG(inode, flg)	((inode)->i_sb->s_flags & (flg))

static inline bool sb_rdonly(const struct super_block *sb) { return sb->s_flags & MS_RDONLY; }
#define IS_RDONLY(inode)	sb_rdonly((inode)->i_sb)
#define IS_SYNC(inode)		(__IS_FLG(inode, SB_SYNCHRONOUS) || \
					((inode)->i_flags & S_SYNC))
#define IS_DIRSYNC(inode)	(__IS_FLG(inode, SB_SYNCHRONOUS|SB_DIRSYNC) || \
					((inode)->i_flags & (S_SYNC|S_DIRSYNC)))
#define IS_MANDLOCK(inode)	__IS_FLG(inode, SB_MANDLOCK)
#define IS_NOATIME(inode)	__IS_FLG(inode, SB_RDONLY|SB_NOATIME)
#define IS_I_VERSION(inode)	__IS_FLG(inode, SB_I_VERSION)

#define IS_NOQUOTA(inode)	((inode)->i_flags & S_NOQUOTA)
#define IS_APPEND(inode)	((inode)->i_flags & S_APPEND)
#define IS_IMMUTABLE(inode)	((inode)->i_flags & S_IMMUTABLE)
#define IS_POSIXACL(inode)	__IS_FLG(inode, SB_POSIXACL)

#define IS_DEADDIR(inode)	((inode)->i_flags & S_DEAD)
#define IS_NOCMTIME(inode)	((inode)->i_flags & S_NOCMTIME)
#define IS_SWAPFILE(inode)	((inode)->i_flags & S_SWAPFILE)
#define IS_PRIVATE(inode)	((inode)->i_flags & S_PRIVATE)
#define IS_IMA(inode)		((inode)->i_flags & S_IMA)
#define IS_AUTOMOUNT(inode)	((inode)->i_flags & S_AUTOMOUNT)
#define IS_NOSEC(inode)		((inode)->i_flags & S_NOSEC)
#define IS_DAX(inode)		((inode)->i_flags & S_DAX)
#define IS_ENCRYPTED(inode)	((inode)->i_flags & S_ENCRYPTED)
<<<<<<< HEAD
=======
#define IS_CASEFOLDED(inode)	((inode)->i_flags & S_CASEFOLD)
#define IS_VERITY(inode)	((inode)->i_flags & S_VERITY)
>>>>>>> 628e0702

#define IS_WHITEOUT(inode)	(S_ISCHR(inode->i_mode) && \
				 (inode)->i_rdev == WHITEOUT_DEV)

static inline bool HAS_UNMAPPED_ID(struct inode *inode)
{
	return !uid_valid(inode->i_uid) || !gid_valid(inode->i_gid);
}

static inline enum rw_hint file_write_hint(struct file *file)
{
	if (file->f_write_hint != WRITE_LIFE_NOT_SET)
		return file->f_write_hint;

	return file_inode(file)->i_write_hint;
}

static inline int iocb_flags(struct file *file);

static inline void init_sync_kiocb(struct kiocb *kiocb, struct file *filp)
{
	*kiocb = (struct kiocb) {
		.ki_filp = filp,
		.ki_flags = iocb_flags(filp),
		.ki_hint = file_write_hint(filp),
	};
}

/*
 * Inode state bits.  Protected by inode->i_lock
 *
 * Three bits determine the dirty state of the inode, I_DIRTY_SYNC,
 * I_DIRTY_DATASYNC and I_DIRTY_PAGES.
 *
 * Four bits define the lifetime of an inode.  Initially, inodes are I_NEW,
 * until that flag is cleared.  I_WILL_FREE, I_FREEING and I_CLEAR are set at
 * various stages of removing an inode.
 *
 * Two bits are used for locking and completion notification, I_NEW and I_SYNC.
 *
 * I_DIRTY_SYNC		Inode is dirty, but doesn't have to be written on
 *			fdatasync().  i_atime is the usual cause.
 * I_DIRTY_DATASYNC	Data-related inode changes pending. We keep track of
 *			these changes separately from I_DIRTY_SYNC so that we
 *			don't have to write inode on fdatasync() when only
 *			mtime has changed in it.
 * I_DIRTY_PAGES	Inode has dirty pages.  Inode itself may be clean.
 * I_NEW		Serves as both a mutex and completion notification.
 *			New inodes set I_NEW.  If two processes both create
 *			the same inode, one of them will release its inode and
 *			wait for I_NEW to be released before returning.
 *			Inodes in I_WILL_FREE, I_FREEING or I_CLEAR state can
 *			also cause waiting on I_NEW, without I_NEW actually
 *			being set.  find_inode() uses this to prevent returning
 *			nearly-dead inodes.
 * I_WILL_FREE		Must be set when calling write_inode_now() if i_count
 *			is zero.  I_FREEING must be set when I_WILL_FREE is
 *			cleared.
 * I_FREEING		Set when inode is about to be freed but still has dirty
 *			pages or buffers attached or the inode itself is still
 *			dirty.
 * I_CLEAR		Added by clear_inode().  In this state the inode is
 *			clean and can be destroyed.  Inode keeps I_FREEING.
 *
 *			Inodes that are I_WILL_FREE, I_FREEING or I_CLEAR are
 *			prohibited for many purposes.  iget() must wait for
 *			the inode to be completely released, then create it
 *			anew.  Other functions will just ignore such inodes,
 *			if appropriate.  I_NEW is used for waiting.
 *
 * I_SYNC		Writeback of inode is running. The bit is set during
 *			data writeback, and cleared with a wakeup on the bit
 *			address once it is done. The bit is also used to pin
 *			the inode in memory for flusher thread.
 *
 * I_REFERENCED		Marks the inode as recently references on the LRU list.
 *
 * I_DIO_WAKEUP		Never set.  Only used as a key for wait_on_bit().
 *
 * I_WB_SWITCH		Cgroup bdi_writeback switching in progress.  Used to
 *			synchronize competing switching instances and to tell
 *			wb stat updates to grab mapping->tree_lock.  See
 *			inode_switch_wb_work_fn() for details.
 *
 * I_OVL_INUSE		Used by overlayfs to get exclusive ownership on upper
 *			and work dirs among overlayfs mounts.
 *
 * I_SYNC_QUEUED	Inode is queued in b_io or b_more_io writeback lists.
 *			Used to detect that mark_inode_dirty() should not move
 * 			inode between dirty lists.
 *
 * Q: What is the difference between I_WILL_FREE and I_FREEING?
 */
#define I_DIRTY_SYNC		(1 << 0)
#define I_DIRTY_DATASYNC	(1 << 1)
#define I_DIRTY_PAGES		(1 << 2)
#define __I_NEW			3
#define I_NEW			(1 << __I_NEW)
#define I_WILL_FREE		(1 << 4)
#define I_FREEING		(1 << 5)
#define I_CLEAR			(1 << 6)
#define __I_SYNC		7
#define I_SYNC			(1 << __I_SYNC)
#define I_REFERENCED		(1 << 8)
#define __I_DIO_WAKEUP		9
#define I_DIO_WAKEUP		(1 << __I_DIO_WAKEUP)
#define I_LINKABLE		(1 << 10)
#define I_DIRTY_TIME		(1 << 11)
#define I_WB_SWITCH		(1 << 13)
#define I_OVL_INUSE		(1 << 14)
#define I_SYNC_QUEUED		(1 << 17)

#define I_DIRTY_INODE (I_DIRTY_SYNC | I_DIRTY_DATASYNC)
#define I_DIRTY (I_DIRTY_INODE | I_DIRTY_PAGES)
#define I_DIRTY_ALL (I_DIRTY | I_DIRTY_TIME)

extern void __mark_inode_dirty(struct inode *, int);
static inline void mark_inode_dirty(struct inode *inode)
{
	__mark_inode_dirty(inode, I_DIRTY);
}

static inline void mark_inode_dirty_sync(struct inode *inode)
{
	__mark_inode_dirty(inode, I_DIRTY_SYNC);
}

extern void inc_nlink(struct inode *inode);
extern void drop_nlink(struct inode *inode);
extern void clear_nlink(struct inode *inode);
extern void set_nlink(struct inode *inode, unsigned int nlink);

static inline void inode_inc_link_count(struct inode *inode)
{
	inc_nlink(inode);
	mark_inode_dirty(inode);
}

static inline void inode_dec_link_count(struct inode *inode)
{
	drop_nlink(inode);
	mark_inode_dirty(inode);
}

/**
 * inode_inc_iversion - increments i_version
 * @inode: inode that need to be updated
 *
 * Every time the inode is modified, the i_version field will be incremented.
 * The filesystem has to be mounted with i_version flag
 */

static inline void inode_inc_iversion(struct inode *inode)
{
       spin_lock(&inode->i_lock);
       inode->i_version++;
       spin_unlock(&inode->i_lock);
}

enum file_time_flags {
	S_ATIME = 1,
	S_MTIME = 2,
	S_CTIME = 4,
	S_VERSION = 8,
};

extern void touch_atime(const struct path *);
static inline void file_accessed(struct file *file)
{
	if (!(file->f_flags & O_NOATIME))
		touch_atime(&file->f_path);
}

int sync_inode(struct inode *inode, struct writeback_control *wbc);
int sync_inode_metadata(struct inode *inode, int wait);

struct file_system_type {
	const char *name;
	int fs_flags;
#define FS_REQUIRES_DEV		1 
#define FS_BINARY_MOUNTDATA	2
#define FS_HAS_SUBTYPE		4
#define FS_USERNS_MOUNT		8	/* Can be mounted by userns root */
#define FS_RENAME_DOES_D_MOVE	32768	/* FS will handle d_move() during rename() internally. */
	struct dentry *(*mount) (struct file_system_type *, int,
		       const char *, void *);
	struct dentry *(*mount2) (struct vfsmount *, struct file_system_type *, int,
			       const char *, void *);
	void *(*alloc_mnt_data) (void);
	void (*kill_sb) (struct super_block *);
	struct module *owner;
	struct file_system_type * next;
	struct hlist_head fs_supers;

	struct lock_class_key s_lock_key;
	struct lock_class_key s_umount_key;
	struct lock_class_key s_vfs_rename_key;
	struct lock_class_key s_writers_key[SB_FREEZE_LEVELS];

	struct lock_class_key i_lock_key;
	struct lock_class_key i_mutex_key;
	struct lock_class_key i_mutex_dir_key;
};

#define MODULE_ALIAS_FS(NAME) MODULE_ALIAS("fs-" NAME)

extern struct dentry *mount_ns(struct file_system_type *fs_type,
	int flags, void *data, void *ns, struct user_namespace *user_ns,
	int (*fill_super)(struct super_block *, void *, int));
extern struct dentry *mount_bdev(struct file_system_type *fs_type,
	int flags, const char *dev_name, void *data,
	int (*fill_super)(struct super_block *, void *, int));
extern struct dentry *mount_single(struct file_system_type *fs_type,
	int flags, void *data,
	int (*fill_super)(struct super_block *, void *, int));
extern struct dentry *mount_nodev(struct file_system_type *fs_type,
	int flags, void *data,
	int (*fill_super)(struct super_block *, void *, int));
extern struct dentry *mount_subtree(struct vfsmount *mnt, const char *path);
void generic_shutdown_super(struct super_block *sb);
void kill_block_super(struct super_block *sb);
void kill_anon_super(struct super_block *sb);
void kill_litter_super(struct super_block *sb);
void deactivate_super(struct super_block *sb);
void deactivate_locked_super(struct super_block *sb);
int set_anon_super(struct super_block *s, void *data);
int get_anon_bdev(dev_t *);
void free_anon_bdev(dev_t);
struct super_block *sget_userns(struct file_system_type *type,
			int (*test)(struct super_block *,void *),
			int (*set)(struct super_block *,void *),
			int flags, struct user_namespace *user_ns,
			void *data);
struct super_block *sget(struct file_system_type *type,
			int (*test)(struct super_block *,void *),
			int (*set)(struct super_block *,void *),
			int flags, void *data);
extern struct dentry *mount_pseudo_xattr(struct file_system_type *, char *,
					 const struct super_operations *ops,
					 const struct xattr_handler **xattr,
					 const struct dentry_operations *dops,
					 unsigned long);

static inline struct dentry *
mount_pseudo(struct file_system_type *fs_type, char *name,
	     const struct super_operations *ops,
	     const struct dentry_operations *dops, unsigned long magic)
{
	return mount_pseudo_xattr(fs_type, name, ops, NULL, dops, magic);
}

/* Alas, no aliases. Too much hassle with bringing module.h everywhere */
#define fops_get(fops) \
	(((fops) && try_module_get((fops)->owner) ? (fops) : NULL))
#define fops_put(fops) \
	do { if (fops) module_put((fops)->owner); } while(0)
/*
 * This one is to be used *ONLY* from ->open() instances.
 * fops must be non-NULL, pinned down *and* module dependencies
 * should be sufficient to pin the caller down as well.
 */
#define replace_fops(f, fops) \
	do {	\
		struct file *__file = (f); \
		fops_put(__file->f_op); \
		BUG_ON(!(__file->f_op = (fops))); \
	} while(0)

extern int register_filesystem(struct file_system_type *);
extern int unregister_filesystem(struct file_system_type *);
extern struct vfsmount *kern_mount_data(struct file_system_type *, void *data);
#define kern_mount(type) kern_mount_data(type, NULL)
extern void kern_unmount(struct vfsmount *mnt);
extern int may_umount_tree(struct vfsmount *);
extern int may_umount(struct vfsmount *);
extern long do_mount(const char *, const char __user *,
		     const char *, unsigned long, void *);
extern struct vfsmount *collect_mounts(const struct path *);
extern void drop_collected_mounts(struct vfsmount *);
extern int iterate_mounts(int (*)(struct vfsmount *, void *), void *,
			  struct vfsmount *);
extern int vfs_statfs(const struct path *, struct kstatfs *);
extern int user_statfs(const char __user *, struct kstatfs *);
extern int fd_statfs(int, struct kstatfs *);
extern int vfs_ustat(dev_t, struct kstatfs *);
extern int freeze_super(struct super_block *super);
extern int thaw_super(struct super_block *super);
extern bool our_mnt(struct vfsmount *mnt);
extern __printf(2, 3)
int super_setup_bdi_name(struct super_block *sb, char *fmt, ...);
int sec_super_setup_bdi_name(struct super_block *sb, char *fmt, ...);
extern int super_setup_bdi(struct super_block *sb);

extern int current_umask(void);

extern void ihold(struct inode * inode);
extern void iput(struct inode *);
extern int generic_update_time(struct inode *, struct timespec *, int);

/* /sys/fs */
extern struct kobject *fs_kobj;

#define MAX_RW_COUNT (INT_MAX & PAGE_MASK)

#ifdef CONFIG_MANDATORY_FILE_LOCKING
extern int locks_mandatory_locked(struct file *);
extern int locks_mandatory_area(struct inode *, struct file *, loff_t, loff_t, unsigned char);

/*
 * Candidates for mandatory locking have the setgid bit set
 * but no group execute bit -  an otherwise meaningless combination.
 */

static inline int __mandatory_lock(struct inode *ino)
{
	return (ino->i_mode & (S_ISGID | S_IXGRP)) == S_ISGID;
}

/*
 * ... and these candidates should be on SB_MANDLOCK mounted fs,
 * otherwise these will be advisory locks
 */

static inline int mandatory_lock(struct inode *ino)
{
	return IS_MANDLOCK(ino) && __mandatory_lock(ino);
}

static inline int locks_verify_locked(struct file *file)
{
	if (mandatory_lock(locks_inode(file)))
		return locks_mandatory_locked(file);
	return 0;
}

static inline int locks_verify_truncate(struct inode *inode,
				    struct file *f,
				    loff_t size)
{
	if (!inode->i_flctx || !mandatory_lock(inode))
		return 0;

	if (size < inode->i_size) {
		return locks_mandatory_area(inode, f, size, inode->i_size - 1,
				F_WRLCK);
	} else {
		return locks_mandatory_area(inode, f, inode->i_size, size - 1,
				F_WRLCK);
	}
}

#else /* !CONFIG_MANDATORY_FILE_LOCKING */

static inline int locks_mandatory_locked(struct file *file)
{
	return 0;
}

static inline int locks_mandatory_area(struct inode *inode, struct file *filp,
                                       loff_t start, loff_t end, unsigned char type)
{
	return 0;
}

static inline int __mandatory_lock(struct inode *inode)
{
	return 0;
}

static inline int mandatory_lock(struct inode *inode)
{
	return 0;
}

static inline int locks_verify_locked(struct file *file)
{
	return 0;
}

static inline int locks_verify_truncate(struct inode *inode, struct file *filp,
					size_t size)
{
	return 0;
}

#endif /* CONFIG_MANDATORY_FILE_LOCKING */


#ifdef CONFIG_FILE_LOCKING
static inline int break_lease(struct inode *inode, unsigned int mode)
{
	/*
	 * Since this check is lockless, we must ensure that any refcounts
	 * taken are done before checking i_flctx->flc_lease. Otherwise, we
	 * could end up racing with tasks trying to set a new lease on this
	 * file.
	 */
	smp_mb();
	if (inode->i_flctx && !list_empty_careful(&inode->i_flctx->flc_lease))
		return __break_lease(inode, mode, FL_LEASE);
	return 0;
}

static inline int break_deleg(struct inode *inode, unsigned int mode)
{
	/*
	 * Since this check is lockless, we must ensure that any refcounts
	 * taken are done before checking i_flctx->flc_lease. Otherwise, we
	 * could end up racing with tasks trying to set a new lease on this
	 * file.
	 */
	smp_mb();
	if (inode->i_flctx && !list_empty_careful(&inode->i_flctx->flc_lease))
		return __break_lease(inode, mode, FL_DELEG);
	return 0;
}

static inline int try_break_deleg(struct inode *inode, struct inode **delegated_inode)
{
	int ret;

	ret = break_deleg(inode, O_WRONLY|O_NONBLOCK);
	if (ret == -EWOULDBLOCK && delegated_inode) {
		*delegated_inode = inode;
		ihold(inode);
	}
	return ret;
}

static inline int break_deleg_wait(struct inode **delegated_inode)
{
	int ret;

	ret = break_deleg(*delegated_inode, O_WRONLY);
	iput(*delegated_inode);
	*delegated_inode = NULL;
	return ret;
}

static inline int break_layout(struct inode *inode, bool wait)
{
	smp_mb();
	if (inode->i_flctx && !list_empty_careful(&inode->i_flctx->flc_lease))
		return __break_lease(inode,
				wait ? O_WRONLY : O_WRONLY | O_NONBLOCK,
				FL_LAYOUT);
	return 0;
}

#else /* !CONFIG_FILE_LOCKING */
static inline int break_lease(struct inode *inode, unsigned int mode)
{
	return 0;
}

static inline int break_deleg(struct inode *inode, unsigned int mode)
{
	return 0;
}

static inline int try_break_deleg(struct inode *inode, struct inode **delegated_inode)
{
	return 0;
}

static inline int break_deleg_wait(struct inode **delegated_inode)
{
	BUG();
	return 0;
}

static inline int break_layout(struct inode *inode, bool wait)
{
	return 0;
}

#endif /* CONFIG_FILE_LOCKING */

/* fs/open.c */
struct audit_names;
struct filename {
	const char		*name;	/* pointer to actual string */
	const __user char	*uptr;	/* original userland pointer */
	struct audit_names	*aname;
	int			refcnt;
	const char		iname[];
};

extern long vfs_truncate(const struct path *, loff_t);
extern int do_truncate(struct dentry *, loff_t start, unsigned int time_attrs,
		       struct file *filp);
extern int do_truncate2(struct vfsmount *, struct dentry *, loff_t start,
			unsigned int time_attrs, struct file *filp);
extern int vfs_fallocate(struct file *file, int mode, loff_t offset,
			loff_t len);
extern long do_sys_open(int dfd, const char __user *filename, int flags,
			umode_t mode);
extern struct file *file_open_name(struct filename *, int, umode_t);
extern struct file *filp_open(const char *, int, umode_t);
extern struct file *file_open_root(struct dentry *, struct vfsmount *,
				   const char *, int, umode_t);
extern struct file * dentry_open(const struct path *, int, const struct cred *);
extern int filp_close(struct file *, fl_owner_t id);

extern struct filename *getname_flags(const char __user *, int, int *);
extern struct filename *getname(const char __user *);
extern struct filename *getname_kernel(const char *);
extern void putname(struct filename *name);

enum {
	FILE_CREATED = 1,
	FILE_OPENED = 2
};
extern int finish_open(struct file *file, struct dentry *dentry,
			int (*open)(struct inode *, struct file *),
			int *opened);
extern int finish_no_open(struct file *file, struct dentry *dentry);

/* fs/ioctl.c */

extern int ioctl_preallocate(struct file *filp, void __user *argp);

/* fs/dcache.c */
extern void __init vfs_caches_init_early(void);
extern void __init vfs_caches_init(void);

extern struct kmem_cache *names_cachep;

#define __getname()		kmem_cache_alloc(names_cachep, GFP_KERNEL)
#define __putname(name)		kmem_cache_free(names_cachep, (void *)(name))

#ifdef CONFIG_BLOCK
extern int register_blkdev(unsigned int, const char *);
extern void unregister_blkdev(unsigned int, const char *);
extern void bdev_unhash_inode(dev_t dev);
extern struct block_device *bdget(dev_t);
extern struct block_device *bdgrab(struct block_device *bdev);
extern void bd_set_size(struct block_device *, loff_t size);
extern void bd_forget(struct inode *inode);
extern void bdput(struct block_device *);
extern void invalidate_bdev(struct block_device *);
extern void iterate_bdevs(void (*)(struct block_device *, void *), void *);
extern int sync_blockdev(struct block_device *bdev);
extern void kill_bdev(struct block_device *);
extern struct super_block *freeze_bdev(struct block_device *);
extern void emergency_thaw_all(void);
extern int thaw_bdev(struct block_device *bdev, struct super_block *sb);
extern int fsync_bdev(struct block_device *);

extern struct super_block *blockdev_superblock;

static inline bool sb_is_blkdev_sb(struct super_block *sb)
{
	return sb == blockdev_superblock;
}
#else
static inline void bd_forget(struct inode *inode) {}
static inline int sync_blockdev(struct block_device *bdev) { return 0; }
static inline void kill_bdev(struct block_device *bdev) {}
static inline void invalidate_bdev(struct block_device *bdev) {}

static inline struct super_block *freeze_bdev(struct block_device *sb)
{
	return NULL;
}

static inline int thaw_bdev(struct block_device *bdev, struct super_block *sb)
{
	return 0;
}

static inline void iterate_bdevs(void (*f)(struct block_device *, void *), void *arg)
{
}

static inline bool sb_is_blkdev_sb(struct super_block *sb)
{
	return false;
}
#endif
extern int sync_filesystem(struct super_block *);
extern const struct file_operations def_blk_fops;
extern const struct file_operations def_chr_fops;
#ifdef CONFIG_BLOCK
extern int ioctl_by_bdev(struct block_device *, unsigned, unsigned long);
extern int blkdev_ioctl(struct block_device *, fmode_t, unsigned, unsigned long);
extern long compat_blkdev_ioctl(struct file *, unsigned, unsigned long);
extern int blkdev_get(struct block_device *bdev, fmode_t mode, void *holder);
extern struct block_device *blkdev_get_by_path(const char *path, fmode_t mode,
					       void *holder);
extern struct block_device *blkdev_get_by_dev(dev_t dev, fmode_t mode,
					      void *holder);
extern void blkdev_put(struct block_device *bdev, fmode_t mode);
extern int __blkdev_reread_part(struct block_device *bdev);
extern int blkdev_reread_part(struct block_device *bdev);

#ifdef CONFIG_SYSFS
extern int bd_link_disk_holder(struct block_device *bdev, struct gendisk *disk);
extern void bd_unlink_disk_holder(struct block_device *bdev,
				  struct gendisk *disk);
#else
static inline int bd_link_disk_holder(struct block_device *bdev,
				      struct gendisk *disk)
{
	return 0;
}
static inline void bd_unlink_disk_holder(struct block_device *bdev,
					 struct gendisk *disk)
{
}
#endif
#endif

/* fs/char_dev.c */
#define CHRDEV_MAJOR_MAX 512
/* Marks the bottom of the first segment of free char majors */
#define CHRDEV_MAJOR_DYN_END 234
/* Marks the top and bottom of the second segment of free char majors */
#define CHRDEV_MAJOR_DYN_EXT_START 511
#define CHRDEV_MAJOR_DYN_EXT_END 384

extern int alloc_chrdev_region(dev_t *, unsigned, unsigned, const char *);
extern int register_chrdev_region(dev_t, unsigned, const char *);
extern int __register_chrdev(unsigned int major, unsigned int baseminor,
			     unsigned int count, const char *name,
			     const struct file_operations *fops);
extern void __unregister_chrdev(unsigned int major, unsigned int baseminor,
				unsigned int count, const char *name);
extern void unregister_chrdev_region(dev_t, unsigned);
extern void chrdev_show(struct seq_file *,off_t);

static inline int register_chrdev(unsigned int major, const char *name,
				  const struct file_operations *fops)
{
	return __register_chrdev(major, 0, 256, name, fops);
}

static inline void unregister_chrdev(unsigned int major, const char *name)
{
	__unregister_chrdev(major, 0, 256, name);
}

/* fs/block_dev.c */
#define BDEVNAME_SIZE	32	/* Largest string for a blockdev identifier */
#define BDEVT_SIZE	10	/* Largest string for MAJ:MIN for blkdev */

#ifdef CONFIG_BLOCK
#define BLKDEV_MAJOR_MAX	512
extern const char *__bdevname(dev_t, char *buffer);
extern const char *bdevname(struct block_device *bdev, char *buffer);
extern struct block_device *lookup_bdev(const char *);
extern void blkdev_show(struct seq_file *,off_t);

#else
#define BLKDEV_MAJOR_MAX	0
#endif

extern void init_special_inode(struct inode *, umode_t, dev_t);

/* Invalid inode operations -- fs/bad_inode.c */
extern void make_bad_inode(struct inode *);
extern bool is_bad_inode(struct inode *);

#ifdef CONFIG_BLOCK
extern void check_disk_size_change(struct gendisk *disk,
				   struct block_device *bdev);
extern int revalidate_disk(struct gendisk *);
extern int check_disk_change(struct block_device *);
extern int __invalidate_device(struct block_device *, bool);
extern int invalidate_partition(struct gendisk *, int);
#endif
unsigned long invalidate_mapping_pages(struct address_space *mapping,
					pgoff_t start, pgoff_t end);

static inline void invalidate_remote_inode(struct inode *inode)
{
	if (S_ISREG(inode->i_mode) || S_ISDIR(inode->i_mode) ||
	    S_ISLNK(inode->i_mode))
		invalidate_mapping_pages(inode->i_mapping, 0, -1);
}
extern int invalidate_inode_pages2(struct address_space *mapping);
extern int invalidate_inode_pages2_range(struct address_space *mapping,
					 pgoff_t start, pgoff_t end);
extern int write_inode_now(struct inode *, int);
extern int filemap_fdatawrite(struct address_space *);
extern int filemap_flush(struct address_space *);
extern int filemap_fdatawait_keep_errors(struct address_space *mapping);
extern int filemap_fdatawait_range(struct address_space *, loff_t lstart,
				   loff_t lend);
extern int filemap_fdatawait_range_keep_errors(struct address_space *mapping,
		loff_t start_byte, loff_t end_byte);

static inline int filemap_fdatawait(struct address_space *mapping)
{
	return filemap_fdatawait_range(mapping, 0, LLONG_MAX);
}

extern bool filemap_range_has_page(struct address_space *, loff_t lstart,
				  loff_t lend);
extern int __must_check file_fdatawait_range(struct file *file, loff_t lstart,
						loff_t lend);
extern int filemap_write_and_wait(struct address_space *mapping);
extern int filemap_write_and_wait_range(struct address_space *mapping,
				        loff_t lstart, loff_t lend);
extern int __filemap_fdatawrite_range(struct address_space *mapping,
				loff_t start, loff_t end, int sync_mode);
extern int filemap_fdatawrite_range(struct address_space *mapping,
				loff_t start, loff_t end);
extern int filemap_check_errors(struct address_space *mapping);
extern void __filemap_set_wb_err(struct address_space *mapping, int err);

extern int __must_check file_fdatawait_range(struct file *file, loff_t lstart,
						loff_t lend);
extern int __must_check file_check_and_advance_wb_err(struct file *file);
extern int __must_check file_write_and_wait_range(struct file *file,
						loff_t start, loff_t end);

static inline int file_write_and_wait(struct file *file)
{
	return file_write_and_wait_range(file, 0, LLONG_MAX);
}

/**
 * filemap_set_wb_err - set a writeback error on an address_space
 * @mapping: mapping in which to set writeback error
 * @err: error to be set in mapping
 *
 * When writeback fails in some way, we must record that error so that
 * userspace can be informed when fsync and the like are called.  We endeavor
 * to report errors on any file that was open at the time of the error.  Some
 * internal callers also need to know when writeback errors have occurred.
 *
 * When a writeback error occurs, most filesystems will want to call
 * filemap_set_wb_err to record the error in the mapping so that it will be
 * automatically reported whenever fsync is called on the file.
 */
static inline void filemap_set_wb_err(struct address_space *mapping, int err)
{
	/* Fastpath for common case of no error */
	if (unlikely(err))
		__filemap_set_wb_err(mapping, err);
}

/**
 * filemap_check_wb_error - has an error occurred since the mark was sampled?
 * @mapping: mapping to check for writeback errors
 * @since: previously-sampled errseq_t
 *
 * Grab the errseq_t value from the mapping, and see if it has changed "since"
 * the given value was sampled.
 *
 * If it has then report the latest error set, otherwise return 0.
 */
static inline int filemap_check_wb_err(struct address_space *mapping,
					errseq_t since)
{
	return errseq_check(&mapping->wb_err, since);
}

/**
 * filemap_sample_wb_err - sample the current errseq_t to test for later errors
 * @mapping: mapping to be sampled
 *
 * Writeback errors are always reported relative to a particular sample point
 * in the past. This function provides those sample points.
 */
static inline errseq_t filemap_sample_wb_err(struct address_space *mapping)
{
	return errseq_sample(&mapping->wb_err);
}

extern int vfs_fsync_range(struct file *file, loff_t start, loff_t end,
			   int datasync);
extern int vfs_fsync(struct file *file, int datasync);

/*
 * Sync the bytes written if this was a synchronous write.  Expect ki_pos
 * to already be updated for the write, and will return either the amount
 * of bytes passed in, or an error if syncing the file failed.
 */
static inline ssize_t generic_write_sync(struct kiocb *iocb, ssize_t count)
{
	if (iocb->ki_flags & IOCB_DSYNC) {
		int ret = vfs_fsync_range(iocb->ki_filp,
				iocb->ki_pos - count, iocb->ki_pos - 1,
				(iocb->ki_flags & IOCB_SYNC) ? 0 : 1);
		if (ret)
			return ret;
	}

	return count;
}

extern void emergency_sync(void);
extern void emergency_remount(void);
extern int intr_sync(int *);
#ifdef CONFIG_BLOCK
extern sector_t bmap(struct inode *, sector_t);
#endif
extern int notify_change(struct dentry *, struct iattr *, struct inode **);
extern int notify_change2(struct vfsmount *, struct dentry *, struct iattr *, struct inode **);
extern int inode_permission(struct inode *, int);
extern int inode_permission2(struct vfsmount *, struct inode *, int);
extern int __inode_permission(struct inode *, int);
extern int __inode_permission2(struct vfsmount *, struct inode *, int);
extern int generic_permission(struct inode *, int);
extern int __check_sticky(struct inode *dir, struct inode *inode);

static inline bool execute_ok(struct inode *inode)
{
	return (inode->i_mode & S_IXUGO) || S_ISDIR(inode->i_mode);
}

static inline void file_start_write(struct file *file)
{
	if (!S_ISREG(file_inode(file)->i_mode))
		return;
	__sb_start_write(file_inode(file)->i_sb, SB_FREEZE_WRITE, true);
}

static inline bool file_start_write_trylock(struct file *file)
{
	if (!S_ISREG(file_inode(file)->i_mode))
		return true;
	return __sb_start_write(file_inode(file)->i_sb, SB_FREEZE_WRITE, false);
}

static inline void file_end_write(struct file *file)
{
	if (!S_ISREG(file_inode(file)->i_mode))
		return;
	__sb_end_write(file_inode(file)->i_sb, SB_FREEZE_WRITE);
}

/*
 * get_write_access() gets write permission for a file.
 * put_write_access() releases this write permission.
 * This is used for regular files.
 * We cannot support write (and maybe mmap read-write shared) accesses and
 * MAP_DENYWRITE mmappings simultaneously. The i_writecount field of an inode
 * can have the following values:
 * 0: no writers, no VM_DENYWRITE mappings
 * < 0: (-i_writecount) vm_area_structs with VM_DENYWRITE set exist
 * > 0: (i_writecount) users are writing to the file.
 *
 * Normally we operate on that counter with atomic_{inc,dec} and it's safe
 * except for the cases where we don't hold i_writecount yet. Then we need to
 * use {get,deny}_write_access() - these functions check the sign and refuse
 * to do the change if sign is wrong.
 */
static inline int get_write_access(struct inode *inode)
{
	return atomic_inc_unless_negative(&inode->i_writecount) ? 0 : -ETXTBSY;
}
static inline int deny_write_access(struct file *file)
{
	struct inode *inode = file_inode(file);
	return atomic_dec_unless_positive(&inode->i_writecount) ? 0 : -ETXTBSY;
}
static inline void put_write_access(struct inode * inode)
{
	atomic_dec(&inode->i_writecount);
}
static inline void allow_write_access(struct file *file)
{
	if (file)
		atomic_inc(&file_inode(file)->i_writecount);
}
static inline bool inode_is_open_for_write(const struct inode *inode)
{
	return atomic_read(&inode->i_writecount) > 0;
}

#ifdef CONFIG_IMA
static inline void i_readcount_dec(struct inode *inode)
{
	BUG_ON(!atomic_read(&inode->i_readcount));
	atomic_dec(&inode->i_readcount);
}
static inline void i_readcount_inc(struct inode *inode)
{
	atomic_inc(&inode->i_readcount);
}
#else
static inline void i_readcount_dec(struct inode *inode)
{
	return;
}
static inline void i_readcount_inc(struct inode *inode)
{
	return;
}
#endif
extern int do_pipe_flags(int *, int);

#define __kernel_read_file_id(id) \
	id(UNKNOWN, unknown)		\
	id(FIRMWARE, firmware)		\
	id(FIRMWARE_PREALLOC_BUFFER, firmware)	\
	id(MODULE, kernel-module)		\
	id(KEXEC_IMAGE, kexec-image)		\
	id(KEXEC_INITRAMFS, kexec-initramfs)	\
	id(POLICY, security-policy)		\
	id(MAX_ID, )

#define __fid_enumify(ENUM, dummy) READING_ ## ENUM,
#define __fid_stringify(dummy, str) #str,

enum kernel_read_file_id {
	__kernel_read_file_id(__fid_enumify)
};

static const char * const kernel_read_file_str[] = {
	__kernel_read_file_id(__fid_stringify)
};

static inline const char *kernel_read_file_id_str(enum kernel_read_file_id id)
{
	if ((unsigned)id >= READING_MAX_ID)
		return kernel_read_file_str[READING_UNKNOWN];

	return kernel_read_file_str[id];
}

extern int kernel_read_file(struct file *, void **, loff_t *, loff_t,
			    enum kernel_read_file_id);
extern int kernel_read_file_from_path(const char *, void **, loff_t *, loff_t,
				      enum kernel_read_file_id);
extern int kernel_read_file_from_fd(int, void **, loff_t *, loff_t,
				    enum kernel_read_file_id);
extern ssize_t kernel_read(struct file *, void *, size_t, loff_t *);
extern ssize_t kernel_write(struct file *, const void *, size_t, loff_t *);
extern ssize_t __kernel_write(struct file *, const void *, size_t, loff_t *);
extern struct file * open_exec(const char *);
 
/* fs/dcache.c -- generic fs support functions */
extern bool is_subdir(struct dentry *, struct dentry *);
extern bool path_is_under(const struct path *, const struct path *);

extern char *file_path(struct file *, char *, int);

#include <linux/err.h>

/* needed for stackable file system support */
extern loff_t default_llseek(struct file *file, loff_t offset, int whence);

extern loff_t vfs_llseek(struct file *file, loff_t offset, int whence);

extern int inode_init_always(struct super_block *, struct inode *);
extern void inode_init_once(struct inode *);
extern void address_space_init_once(struct address_space *mapping);
extern struct inode * igrab(struct inode *);
extern ino_t iunique(struct super_block *, ino_t);
extern int inode_needs_sync(struct inode *inode);
extern int generic_delete_inode(struct inode *inode);
static inline int generic_drop_inode(struct inode *inode)
{
	return !inode->i_nlink || inode_unhashed(inode);
}

extern struct inode *ilookup5_nowait(struct super_block *sb,
		unsigned long hashval, int (*test)(struct inode *, void *),
		void *data);
extern struct inode *ilookup5(struct super_block *sb, unsigned long hashval,
		int (*test)(struct inode *, void *), void *data);
extern struct inode *ilookup(struct super_block *sb, unsigned long ino);

extern struct inode * iget5_locked(struct super_block *, unsigned long, int (*test)(struct inode *, void *), int (*set)(struct inode *, void *), void *);
extern struct inode * iget_locked(struct super_block *, unsigned long);
extern struct inode *find_inode_nowait(struct super_block *,
				       unsigned long,
				       int (*match)(struct inode *,
						    unsigned long, void *),
				       void *data);
extern int insert_inode_locked4(struct inode *, unsigned long, int (*test)(struct inode *, void *), void *);
extern int insert_inode_locked(struct inode *);
#ifdef CONFIG_DEBUG_LOCK_ALLOC
extern void lockdep_annotate_inode_mutex_key(struct inode *inode);
#else
static inline void lockdep_annotate_inode_mutex_key(struct inode *inode) { };
#endif
extern void unlock_new_inode(struct inode *);
extern unsigned int get_next_ino(void);
extern void evict_inodes(struct super_block *sb);

extern void __iget(struct inode * inode);
extern void iget_failed(struct inode *);
extern void clear_inode(struct inode *);
extern void __destroy_inode(struct inode *);
extern struct inode *new_inode_pseudo(struct super_block *sb);
extern struct inode *new_inode(struct super_block *sb);
extern void free_inode_nonrcu(struct inode *inode);
extern int should_remove_suid(struct dentry *);
extern int file_remove_privs(struct file *);

extern void __insert_inode_hash(struct inode *, unsigned long hashval);
static inline void insert_inode_hash(struct inode *inode)
{
	__insert_inode_hash(inode, inode->i_ino);
}

extern void __remove_inode_hash(struct inode *);
static inline void remove_inode_hash(struct inode *inode)
{
	if (!inode_unhashed(inode) && !hlist_fake(&inode->i_hash))
		__remove_inode_hash(inode);
}

extern void inode_sb_list_add(struct inode *inode);

#ifdef CONFIG_BLOCK
extern int bdev_read_only(struct block_device *);
#endif
extern int set_blocksize(struct block_device *, int);
extern int sb_set_blocksize(struct super_block *, int);
extern int sb_min_blocksize(struct super_block *, int);

extern int generic_file_mmap(struct file *, struct vm_area_struct *);
extern int generic_file_readonly_mmap(struct file *, struct vm_area_struct *);
extern ssize_t generic_write_checks(struct kiocb *, struct iov_iter *);
extern ssize_t generic_file_read_iter(struct kiocb *, struct iov_iter *);
extern ssize_t __generic_file_write_iter(struct kiocb *, struct iov_iter *);
extern ssize_t generic_file_write_iter(struct kiocb *, struct iov_iter *);
extern ssize_t generic_file_direct_write(struct kiocb *, struct iov_iter *);
extern ssize_t generic_perform_write(struct file *, struct iov_iter *, loff_t);

ssize_t vfs_iter_read(struct file *file, struct iov_iter *iter, loff_t *ppos,
		rwf_t flags);
ssize_t vfs_iter_write(struct file *file, struct iov_iter *iter, loff_t *ppos,
		rwf_t flags);

/* fs/block_dev.c */
extern ssize_t blkdev_read_iter(struct kiocb *iocb, struct iov_iter *to);
extern ssize_t blkdev_write_iter(struct kiocb *iocb, struct iov_iter *from);
extern int blkdev_fsync(struct file *filp, loff_t start, loff_t end,
			int datasync);
extern void block_sync_page(struct page *page);

/* fs/splice.c */
extern ssize_t generic_file_splice_read(struct file *, loff_t *,
		struct pipe_inode_info *, size_t, unsigned int);
extern ssize_t iter_file_splice_write(struct pipe_inode_info *,
		struct file *, loff_t *, size_t, unsigned int);
extern ssize_t generic_splice_sendpage(struct pipe_inode_info *pipe,
		struct file *out, loff_t *, size_t len, unsigned int flags);
extern long do_splice_direct(struct file *in, loff_t *ppos, struct file *out,
		loff_t *opos, size_t len, unsigned int flags);


extern void
file_ra_state_init(struct file_ra_state *ra, struct address_space *mapping);
extern loff_t noop_llseek(struct file *file, loff_t offset, int whence);
extern loff_t no_llseek(struct file *file, loff_t offset, int whence);
extern loff_t vfs_setpos(struct file *file, loff_t offset, loff_t maxsize);
extern loff_t generic_file_llseek(struct file *file, loff_t offset, int whence);
extern loff_t generic_file_llseek_size(struct file *file, loff_t offset,
		int whence, loff_t maxsize, loff_t eof);
extern loff_t fixed_size_llseek(struct file *file, loff_t offset,
		int whence, loff_t size);
extern loff_t no_seek_end_llseek_size(struct file *, loff_t, int, loff_t);
extern loff_t no_seek_end_llseek(struct file *, loff_t, int);
extern int generic_file_open(struct inode * inode, struct file * filp);
extern int nonseekable_open(struct inode * inode, struct file * filp);
extern int stream_open(struct inode * inode, struct file * filp);

#ifdef CONFIG_BLOCK
typedef void (dio_submit_t)(struct bio *bio, struct inode *inode,
			    loff_t file_offset);

enum {
	/* need locking between buffered and direct access */
	DIO_LOCKING	= 0x01,

	/* filesystem does not support filling holes */
	DIO_SKIP_HOLES	= 0x02,

	/* filesystem can handle aio writes beyond i_size */
	DIO_ASYNC_EXTEND = 0x04,

	/* inode/fs/bdev does not need truncate protection */
	DIO_SKIP_DIO_COUNT = 0x08,
};

void dio_end_io(struct bio *bio);
void dio_warn_stale_pagecache(struct file *filp);

ssize_t __blockdev_direct_IO(struct kiocb *iocb, struct inode *inode,
			     struct block_device *bdev, struct iov_iter *iter,
			     get_block_t get_block,
			     dio_iodone_t end_io, dio_submit_t submit_io,
			     int flags);

static inline ssize_t blockdev_direct_IO(struct kiocb *iocb,
					 struct inode *inode,
					 struct iov_iter *iter,
					 get_block_t get_block)
{
	return __blockdev_direct_IO(iocb, inode, inode->i_sb->s_bdev, iter,
			get_block, NULL, NULL, DIO_LOCKING | DIO_SKIP_HOLES);
}
#endif

void inode_dio_wait(struct inode *inode);

/*
 * inode_dio_begin - signal start of a direct I/O requests
 * @inode: inode the direct I/O happens on
 *
 * This is called once we've finished processing a direct I/O request,
 * and is used to wake up callers waiting for direct I/O to be quiesced.
 */
static inline void inode_dio_begin(struct inode *inode)
{
	atomic_inc(&inode->i_dio_count);
}

/*
 * inode_dio_end - signal finish of a direct I/O requests
 * @inode: inode the direct I/O happens on
 *
 * This is called once we've finished processing a direct I/O request,
 * and is used to wake up callers waiting for direct I/O to be quiesced.
 */
static inline void inode_dio_end(struct inode *inode)
{
	if (atomic_dec_and_test(&inode->i_dio_count))
		wake_up_bit(&inode->i_state, __I_DIO_WAKEUP);
}

extern void inode_set_flags(struct inode *inode, unsigned int flags,
			    unsigned int mask);

extern const struct file_operations generic_ro_fops;

#define special_file(m) (S_ISCHR(m)||S_ISBLK(m)||S_ISFIFO(m)||S_ISSOCK(m))

extern int readlink_copy(char __user *, int, const char *);
extern int page_readlink(struct dentry *, char __user *, int);
extern const char *page_get_link(struct dentry *, struct inode *,
				 struct delayed_call *);
extern void page_put_link(void *);
extern int __page_symlink(struct inode *inode, const char *symname, int len,
		int nofs);
extern int page_symlink(struct inode *inode, const char *symname, int len);
extern const struct inode_operations page_symlink_inode_operations;
extern void kfree_link(void *);
extern void generic_fillattr(struct inode *, struct kstat *);
extern int vfs_getattr_nosec(const struct path *, struct kstat *, u32, unsigned int);
extern int vfs_getattr(const struct path *, struct kstat *, u32, unsigned int);
void __inode_add_bytes(struct inode *inode, loff_t bytes);
void inode_add_bytes(struct inode *inode, loff_t bytes);
void __inode_sub_bytes(struct inode *inode, loff_t bytes);
void inode_sub_bytes(struct inode *inode, loff_t bytes);
static inline loff_t __inode_get_bytes(struct inode *inode)
{
	return (((loff_t)inode->i_blocks) << 9) + inode->i_bytes;
}
loff_t inode_get_bytes(struct inode *inode);
void inode_set_bytes(struct inode *inode, loff_t bytes);
const char *simple_get_link(struct dentry *, struct inode *,
			    struct delayed_call *);
extern const struct inode_operations simple_symlink_inode_operations;

extern int iterate_dir(struct file *, struct dir_context *);

extern int vfs_statx(int, const char __user *, int, struct kstat *, u32);
extern int vfs_statx_fd(unsigned int, struct kstat *, u32, unsigned int);

static inline int vfs_stat(const char __user *filename, struct kstat *stat)
{
	return vfs_statx(AT_FDCWD, filename, AT_NO_AUTOMOUNT,
			 stat, STATX_BASIC_STATS);
}
static inline int vfs_lstat(const char __user *name, struct kstat *stat)
{
	return vfs_statx(AT_FDCWD, name, AT_SYMLINK_NOFOLLOW | AT_NO_AUTOMOUNT,
			 stat, STATX_BASIC_STATS);
}
static inline int vfs_fstatat(int dfd, const char __user *filename,
			      struct kstat *stat, int flags)
{
	return vfs_statx(dfd, filename, flags | AT_NO_AUTOMOUNT,
			 stat, STATX_BASIC_STATS);
}
static inline int vfs_fstat(int fd, struct kstat *stat)
{
	return vfs_statx_fd(fd, stat, STATX_BASIC_STATS, 0);
}


extern const char *vfs_get_link(struct dentry *, struct delayed_call *);
extern int vfs_readlink(struct dentry *, char __user *, int);

extern int __generic_block_fiemap(struct inode *inode,
				  struct fiemap_extent_info *fieinfo,
				  loff_t start, loff_t len,
				  get_block_t *get_block);
extern int generic_block_fiemap(struct inode *inode,
				struct fiemap_extent_info *fieinfo, u64 start,
				u64 len, get_block_t *get_block);

extern struct file_system_type *get_filesystem(struct file_system_type *fs);
extern void put_filesystem(struct file_system_type *fs);
extern struct file_system_type *get_fs_type(const char *name);
extern struct super_block *get_super(struct block_device *);
extern struct super_block *get_super_thawed(struct block_device *);
extern struct super_block *get_super_exclusive_thawed(struct block_device *bdev);
extern struct super_block *get_active_super(struct block_device *bdev);
extern void drop_super(struct super_block *sb);
extern void drop_super_exclusive(struct super_block *sb);
extern void iterate_supers(void (*)(struct super_block *, void *), void *);
extern void iterate_supers_type(struct file_system_type *,
			        void (*)(struct super_block *, void *), void *);

extern int dcache_dir_open(struct inode *, struct file *);
extern int dcache_dir_close(struct inode *, struct file *);
extern loff_t dcache_dir_lseek(struct file *, loff_t, int);
extern int dcache_readdir(struct file *, struct dir_context *);
extern int simple_setattr(struct dentry *, struct iattr *);
extern int simple_getattr(const struct path *, struct kstat *, u32, unsigned int);
extern int simple_statfs(struct dentry *, struct kstatfs *);
extern int simple_open(struct inode *inode, struct file *file);
extern int simple_link(struct dentry *, struct inode *, struct dentry *);
extern int simple_unlink(struct inode *, struct dentry *);
extern int simple_rmdir(struct inode *, struct dentry *);
extern int simple_rename(struct inode *, struct dentry *,
			 struct inode *, struct dentry *, unsigned int);
extern int noop_fsync(struct file *, loff_t, loff_t, int);
extern int simple_empty(struct dentry *);
extern int simple_readpage(struct file *file, struct page *page);
extern int simple_write_begin(struct file *file, struct address_space *mapping,
			loff_t pos, unsigned len, unsigned flags,
			struct page **pagep, void **fsdata);
extern int simple_write_end(struct file *file, struct address_space *mapping,
			loff_t pos, unsigned len, unsigned copied,
			struct page *page, void *fsdata);
extern int always_delete_dentry(const struct dentry *);
extern struct inode *alloc_anon_inode(struct super_block *);
extern int simple_nosetlease(struct file *, long, struct file_lock **, void **);
extern const struct dentry_operations simple_dentry_operations;

extern struct dentry *simple_lookup(struct inode *, struct dentry *, unsigned int flags);
extern ssize_t generic_read_dir(struct file *, char __user *, size_t, loff_t *);
extern const struct file_operations simple_dir_operations;
extern const struct inode_operations simple_dir_inode_operations;
extern void make_empty_dir_inode(struct inode *inode);
extern bool is_empty_dir_inode(struct inode *inode);
struct tree_descr { const char *name; const struct file_operations *ops; int mode; };
struct dentry *d_alloc_name(struct dentry *, const char *);
extern int simple_fill_super(struct super_block *, unsigned long,
			     const struct tree_descr *);
extern int simple_pin_fs(struct file_system_type *, struct vfsmount **mount, int *count);
extern void simple_release_fs(struct vfsmount **mount, int *count);

extern ssize_t simple_read_from_buffer(void __user *to, size_t count,
			loff_t *ppos, const void *from, size_t available);
extern ssize_t simple_write_to_buffer(void *to, size_t available, loff_t *ppos,
		const void __user *from, size_t count);

extern int __generic_file_fsync(struct file *, loff_t, loff_t, int);
extern int generic_file_fsync(struct file *, loff_t, loff_t, int);

extern int generic_check_addressable(unsigned, u64);

#ifdef CONFIG_UNICODE
extern int generic_ci_d_hash(const struct dentry *dentry, struct qstr *str);
extern int generic_ci_d_compare(const struct dentry *dentry, unsigned int len,
				const char *str, const struct qstr *name);
extern bool needs_casefold(const struct inode *dir);
#else
static inline bool needs_casefold(const struct inode *dir)
{
	return 0;
}
#endif
extern void generic_set_encrypted_ci_d_ops(struct inode *dir,
					   struct dentry *dentry);

#ifdef CONFIG_MIGRATION
extern int buffer_migrate_page(struct address_space *,
				struct page *, struct page *,
				enum migrate_mode);
#else
#define buffer_migrate_page NULL
#endif

extern int setattr_prepare(struct dentry *, struct iattr *);
extern int inode_newsize_ok(const struct inode *, loff_t offset);
extern void setattr_copy(struct inode *inode, const struct iattr *attr);

extern int file_update_time(struct file *file);

static inline bool io_is_direct(struct file *filp)
{
	return (filp->f_flags & O_DIRECT) || IS_DAX(filp->f_mapping->host);
}

static inline bool vma_is_dax(struct vm_area_struct *vma)
{
	return vma->vm_file && IS_DAX(vma->vm_file->f_mapping->host);
}

static inline bool vma_is_fsdax(struct vm_area_struct *vma)
{
	struct inode *inode;

	if (!vma->vm_file)
		return false;
	if (!vma_is_dax(vma))
		return false;
	inode = file_inode(vma->vm_file);
	if (S_ISCHR(inode->i_mode))
		return false; /* device-dax */
	return true;
}

static inline int iocb_flags(struct file *file)
{
	int res = 0;
	if (file->f_flags & O_APPEND)
		res |= IOCB_APPEND;
	if (io_is_direct(file))
		res |= IOCB_DIRECT;
	if ((file->f_flags & O_DSYNC) || IS_SYNC(file->f_mapping->host))
		res |= IOCB_DSYNC;
	if (file->f_flags & __O_SYNC)
		res |= IOCB_SYNC;
	return res;
}

static inline int kiocb_set_rw_flags(struct kiocb *ki, rwf_t flags)
{
	if (unlikely(flags & ~RWF_SUPPORTED))
		return -EOPNOTSUPP;

	if (flags & RWF_NOWAIT) {
		if (!(ki->ki_filp->f_mode & FMODE_NOWAIT))
			return -EOPNOTSUPP;
		ki->ki_flags |= IOCB_NOWAIT;
	}
	if (flags & RWF_HIPRI)
		ki->ki_flags |= IOCB_HIPRI;
	if (flags & RWF_DSYNC)
		ki->ki_flags |= IOCB_DSYNC;
	if (flags & RWF_SYNC)
		ki->ki_flags |= (IOCB_DSYNC | IOCB_SYNC);
	return 0;
}

static inline ino_t parent_ino(struct dentry *dentry)
{
	ino_t res;

	/*
	 * Don't strictly need d_lock here? If the parent ino could change
	 * then surely we'd have a deeper race in the caller?
	 */
	spin_lock(&dentry->d_lock);
	res = dentry->d_parent->d_inode->i_ino;
	spin_unlock(&dentry->d_lock);
	return res;
}

/* Transaction based IO helpers */

/*
 * An argresp is stored in an allocated page and holds the
 * size of the argument or response, along with its content
 */
struct simple_transaction_argresp {
	ssize_t size;
	char data[0];
};

#define SIMPLE_TRANSACTION_LIMIT (PAGE_SIZE - sizeof(struct simple_transaction_argresp))

char *simple_transaction_get(struct file *file, const char __user *buf,
				size_t size);
ssize_t simple_transaction_read(struct file *file, char __user *buf,
				size_t size, loff_t *pos);
int simple_transaction_release(struct inode *inode, struct file *file);

void simple_transaction_set(struct file *file, size_t n);

/*
 * simple attribute files
 *
 * These attributes behave similar to those in sysfs:
 *
 * Writing to an attribute immediately sets a value, an open file can be
 * written to multiple times.
 *
 * Reading from an attribute creates a buffer from the value that might get
 * read with multiple read calls. When the attribute has been read
 * completely, no further read calls are possible until the file is opened
 * again.
 *
 * All attributes contain a text representation of a numeric value
 * that are accessed with the get() and set() functions.
 */
#define DEFINE_SIMPLE_ATTRIBUTE(__fops, __get, __set, __fmt)		\
static int __fops ## _open(struct inode *inode, struct file *file)	\
{									\
	__simple_attr_check_format(__fmt, 0ull);			\
	return simple_attr_open(inode, file, __get, __set, __fmt);	\
}									\
static const struct file_operations __fops = {				\
	.owner	 = THIS_MODULE,						\
	.open	 = __fops ## _open,					\
	.release = simple_attr_release,					\
	.read	 = simple_attr_read,					\
	.write	 = simple_attr_write,					\
	.llseek	 = generic_file_llseek,					\
}

static inline __printf(1, 2)
void __simple_attr_check_format(const char *fmt, ...)
{
	/* don't do anything, just let the compiler check the arguments; */
}

int simple_attr_open(struct inode *inode, struct file *file,
		     int (*get)(void *, u64 *), int (*set)(void *, u64),
		     const char *fmt);
int simple_attr_release(struct inode *inode, struct file *file);
ssize_t simple_attr_read(struct file *file, char __user *buf,
			 size_t len, loff_t *ppos);
ssize_t simple_attr_write(struct file *file, const char __user *buf,
			  size_t len, loff_t *ppos);

struct ctl_table;
int proc_nr_files(struct ctl_table *table, int write,
		  void __user *buffer, size_t *lenp, loff_t *ppos);
int proc_nr_dentry(struct ctl_table *table, int write,
		  void __user *buffer, size_t *lenp, loff_t *ppos);
int proc_nr_inodes(struct ctl_table *table, int write,
		   void __user *buffer, size_t *lenp, loff_t *ppos);
int __init get_filesystem_list(char *buf);

#define __FMODE_EXEC		((__force int) FMODE_EXEC)
#define __FMODE_NONOTIFY	((__force int) FMODE_NONOTIFY)

#define ACC_MODE(x) ("\004\002\006\006"[(x)&O_ACCMODE])
#define OPEN_FMODE(flag) ((__force fmode_t)(((flag + 1) & O_ACCMODE) | \
					    (flag & __FMODE_NONOTIFY)))

static inline bool is_sxid(umode_t mode)
{
	return (mode & S_ISUID) || ((mode & S_ISGID) && (mode & S_IXGRP));
}

static inline int check_sticky(struct inode *dir, struct inode *inode)
{
	if (!(dir->i_mode & S_ISVTX))
		return 0;

	return __check_sticky(dir, inode);
}

static inline void inode_has_no_xattr(struct inode *inode)
{
	if (!is_sxid(inode->i_mode) && (inode->i_sb->s_flags & SB_NOSEC))
		inode->i_flags |= S_NOSEC;
}

static inline bool is_root_inode(struct inode *inode)
{
	return inode == inode->i_sb->s_root->d_inode;
}

static inline bool dir_emit(struct dir_context *ctx,
			    const char *name, int namelen,
			    u64 ino, unsigned type)
{
	return ctx->actor(ctx, name, namelen, ctx->pos, ino, type) == 0;
}
static inline bool dir_emit_dot(struct file *file, struct dir_context *ctx)
{
	return ctx->actor(ctx, ".", 1, ctx->pos,
			  file->f_path.dentry->d_inode->i_ino, DT_DIR) == 0;
}
static inline bool dir_emit_dotdot(struct file *file, struct dir_context *ctx)
{
	return ctx->actor(ctx, "..", 2, ctx->pos,
			  parent_ino(file->f_path.dentry), DT_DIR) == 0;
}
static inline bool dir_emit_dots(struct file *file, struct dir_context *ctx)
{
	if (ctx->pos == 0) {
		if (!dir_emit_dot(file, ctx))
			return false;
		ctx->pos = 1;
	}
	if (ctx->pos == 1) {
		if (!dir_emit_dotdot(file, ctx))
			return false;
		ctx->pos = 2;
	}
	return true;
}
static inline bool dir_relax(struct inode *inode)
{
	inode_unlock(inode);
	inode_lock(inode);
	return !IS_DEADDIR(inode);
}

static inline bool dir_relax_shared(struct inode *inode)
{
	inode_unlock_shared(inode);
	inode_lock_shared(inode);
	return !IS_DEADDIR(inode);
}

extern bool path_noexec(const struct path *path);
extern void inode_nohighmem(struct inode *inode);

<<<<<<< HEAD
/* for Android P */
#define AID_USE_ROOT_RESERVED KGIDT_INIT(5678)
=======
int vfs_ioc_setflags_prepare(struct inode *inode, unsigned int oldflags,
			     unsigned int flags);

int vfs_ioc_fssetxattr_check(struct inode *inode, const struct fsxattr *old_fa,
			     struct fsxattr *fa);

static inline void simple_fill_fsxattr(struct fsxattr *fa, __u32 xflags)
{
	memset(fa, 0, sizeof(*fa));
	fa->fsx_xflags = xflags;
}

/*
 * Flush file data before changing attributes.  Caller must hold any locks
 * required to prevent further writes to this file until we're done setting
 * flags.
 */
static inline int inode_drain_writes(struct inode *inode)
{
	inode_dio_wait(inode);
	return filemap_write_and_wait(inode->i_mapping);
}
>>>>>>> 628e0702

#endif /* _LINUX_FS_H */<|MERGE_RESOLUTION|>--- conflicted
+++ resolved
@@ -59,8 +59,6 @@
 struct iov_iter;
 struct fscrypt_info;
 struct fscrypt_operations;
-struct fsverity_info;
-struct fsverity_operations;
 
 extern void __init inode_init(void);
 extern void __init inode_init_early(void);
@@ -676,12 +674,8 @@
 	struct fsnotify_mark_connector __rcu	*i_fsnotify_marks;
 #endif
 
-#ifdef CONFIG_FS_ENCRYPTION
+#if IS_ENABLED(CONFIG_FS_ENCRYPTION)
 	struct fscrypt_info	*i_crypt_info;
-#endif
-
-#ifdef CONFIG_FS_VERITY
-	struct fsverity_info	*i_verity_info;
 #endif
 
 	void			*i_private; /* fs or device private pointer */
@@ -1316,12 +1310,6 @@
 #define SB_ACTIVE	(1<<30)
 #define SB_NOUSER	(1<<31)
 
-/* These flags relate to encoding and casefolding */
-#define SB_ENC_STRICT_MODE_FL	(1 << 0)
-
-#define sb_has_enc_strict_mode(sb) \
-	(sb->s_encoding_flags & SB_ENC_STRICT_MODE_FL)
-
 /*
  *	Umount options
  */
@@ -1381,19 +1369,10 @@
 	void                    *s_security;
 #endif
 	const struct xattr_handler **s_xattr;
-#ifdef CONFIG_FS_ENCRYPTION
+
 	const struct fscrypt_operations	*s_cop;
-	struct key		*s_master_keys; /* master crypto keys in use */
-#endif
-#ifdef CONFIG_FS_VERITY
-	const struct fsverity_operations *s_vop;
-#endif
 
 	struct hlist_bl_head	s_anon;		/* anonymous dentries for (nfs) exporting */
-#ifdef CONFIG_UNICODE
-	struct unicode_map *s_encoding;
-	__u16 s_encoding_flags;
-#endif
 	struct list_head	s_mounts;	/* list of mounts; _not_ for fs use */
 	struct block_device	*s_bdev;
 	struct backing_dev_info *s_bdi;
@@ -1906,11 +1885,6 @@
 #define S_DAX		0	/* Make all the DAX code disappear */
 #endif
 #define S_ENCRYPTED	16384	/* Encrypted file (using fs/crypto/) */
-<<<<<<< HEAD
-=======
-#define S_CASEFOLD	32768	/* Casefolded file */
-#define S_VERITY	65536	/* Verity file (using fs/verity/) */
->>>>>>> 628e0702
 
 /*
  * Note that nosuid etc flags are inode-specific: setting some file-system
@@ -1951,11 +1925,6 @@
 #define IS_NOSEC(inode)		((inode)->i_flags & S_NOSEC)
 #define IS_DAX(inode)		((inode)->i_flags & S_DAX)
 #define IS_ENCRYPTED(inode)	((inode)->i_flags & S_ENCRYPTED)
-<<<<<<< HEAD
-=======
-#define IS_CASEFOLDED(inode)	((inode)->i_flags & S_CASEFOLD)
-#define IS_VERITY(inode)	((inode)->i_flags & S_VERITY)
->>>>>>> 628e0702
 
 #define IS_WHITEOUT(inode)	(S_ISCHR(inode->i_mode) && \
 				 (inode)->i_rdev == WHITEOUT_DEV)
@@ -2065,7 +2034,7 @@
 #define I_LINKABLE		(1 << 10)
 #define I_DIRTY_TIME		(1 << 11)
 #define I_WB_SWITCH		(1 << 13)
-#define I_OVL_INUSE		(1 << 14)
+#define I_OVL_INUSE			(1 << 14)
 #define I_SYNC_QUEUED		(1 << 17)
 
 #define I_DIRTY_INODE (I_DIRTY_SYNC | I_DIRTY_DATASYNC)
@@ -3220,20 +3189,6 @@
 
 extern int generic_check_addressable(unsigned, u64);
 
-#ifdef CONFIG_UNICODE
-extern int generic_ci_d_hash(const struct dentry *dentry, struct qstr *str);
-extern int generic_ci_d_compare(const struct dentry *dentry, unsigned int len,
-				const char *str, const struct qstr *name);
-extern bool needs_casefold(const struct inode *dir);
-#else
-static inline bool needs_casefold(const struct inode *dir)
-{
-	return 0;
-}
-#endif
-extern void generic_set_encrypted_ci_d_ops(struct inode *dir,
-					   struct dentry *dentry);
-
 #ifdef CONFIG_MIGRATION
 extern int buffer_migrate_page(struct address_space *,
 				struct page *, struct page *,
@@ -3470,25 +3425,6 @@
 	return !IS_DEADDIR(inode);
 }
 
-extern bool path_noexec(const struct path *path);
-extern void inode_nohighmem(struct inode *inode);
-
-<<<<<<< HEAD
-/* for Android P */
-#define AID_USE_ROOT_RESERVED KGIDT_INIT(5678)
-=======
-int vfs_ioc_setflags_prepare(struct inode *inode, unsigned int oldflags,
-			     unsigned int flags);
-
-int vfs_ioc_fssetxattr_check(struct inode *inode, const struct fsxattr *old_fa,
-			     struct fsxattr *fa);
-
-static inline void simple_fill_fsxattr(struct fsxattr *fa, __u32 xflags)
-{
-	memset(fa, 0, sizeof(*fa));
-	fa->fsx_xflags = xflags;
-}
-
 /*
  * Flush file data before changing attributes.  Caller must hold any locks
  * required to prevent further writes to this file until we're done setting
@@ -3499,6 +3435,11 @@
 	inode_dio_wait(inode);
 	return filemap_write_and_wait(inode->i_mapping);
 }
->>>>>>> 628e0702
+
+extern bool path_noexec(const struct path *path);
+extern void inode_nohighmem(struct inode *inode);
+
+/* for Android P */
+#define AID_USE_ROOT_RESERVED KGIDT_INIT(5678)
 
 #endif /* _LINUX_FS_H */