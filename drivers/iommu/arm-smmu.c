/*
 * IOMMU API for ARM architected SMMU implementations.
 *
 * This program is free software; you can redistribute it and/or modify
 * it under the terms of the GNU General Public License version 2 as
 * published by the Free Software Foundation.
 *
 * This program is distributed in the hope that it will be useful,
 * but WITHOUT ANY WARRANTY; without even the implied warranty of
 * MERCHANTABILITY or FITNESS FOR A PARTICULAR PURPOSE.  See the
 * GNU General Public License for more details.
 *
 * You should have received a copy of the GNU General Public License
 * along with this program; if not, write to the Free Software
 * Foundation, Inc., 59 Temple Place - Suite 330, Boston, MA 02111-1307, USA.
 *
 * Copyright (C) 2013 ARM Limited
 *
 * Author: Will Deacon <will.deacon@arm.com>
 *
 * This driver currently supports:
 *	- SMMUv1 and v2 implementations
 *	- Stream-matching and stream-indexing
 *	- v7/v8 long-descriptor format
 *	- Non-secure access to the SMMU
 *	- Context fault reporting
 */

#define pr_fmt(fmt) "arm-smmu: " fmt

#include <linux/delay.h>
#include <linux/dma-iommu.h>
#include <linux/dma-mapping.h>
#include <linux/err.h>
#include <linux/interrupt.h>
#include <linux/io.h>
#include <linux/io-64-nonatomic-hi-lo.h>
#include <linux/iommu.h>
#include <linux/iopoll.h>
#include <linux/module.h>
#include <linux/of.h>
#include <linux/of_address.h>
#include <linux/pci.h>
#include <linux/platform_device.h>
#include <linux/slab.h>
#include <linux/spinlock.h>

#include <linux/amba/bus.h>

#include "io-pgtable.h"

/* Maximum number of stream IDs assigned to a single device */
#define MAX_MASTER_STREAMIDS		128

/* Maximum number of context banks per SMMU */
#define ARM_SMMU_MAX_CBS		128

/* Maximum number of mapping groups per SMMU */
#define ARM_SMMU_MAX_SMRS		128

/* SMMU global address space */
#define ARM_SMMU_GR0(smmu)		((smmu)->base)
#define ARM_SMMU_GR1(smmu)		((smmu)->base + (1 << (smmu)->pgshift))

/*
 * SMMU global address space with conditional offset to access secure
 * aliases of non-secure registers (e.g. nsCR0: 0x400, nsGFSR: 0x448,
 * nsGFSYNR0: 0x450)
 */
#define ARM_SMMU_GR0_NS(smmu)						\
	((smmu)->base +							\
		((smmu->options & ARM_SMMU_OPT_SECURE_CFG_ACCESS)	\
			? 0x400 : 0))

/*
 * Some 64-bit registers only make sense to write atomically, but in such
 * cases all the data relevant to AArch32 formats lies within the lower word,
 * therefore this actually makes more sense than it might first appear.
 */
#ifdef CONFIG_64BIT
#define smmu_write_atomic_lq		writeq_relaxed
#else
#define smmu_write_atomic_lq		writel_relaxed
#endif

/* Configuration registers */
#define ARM_SMMU_GR0_sCR0		0x0
#define sCR0_CLIENTPD			(1 << 0)
#define sCR0_GFRE			(1 << 1)
#define sCR0_GFIE			(1 << 2)
#define sCR0_GCFGFRE			(1 << 4)
#define sCR0_GCFGFIE			(1 << 5)
#define sCR0_USFCFG			(1 << 10)
#define sCR0_VMIDPNE			(1 << 11)
#define sCR0_PTM			(1 << 12)
#define sCR0_FB				(1 << 13)
#define sCR0_VMID16EN			(1 << 31)
#define sCR0_BSU_SHIFT			14
#define sCR0_BSU_MASK			0x3

/* Auxiliary Configuration register */
#define ARM_SMMU_GR0_sACR		0x10

/* Identification registers */
#define ARM_SMMU_GR0_ID0		0x20
#define ARM_SMMU_GR0_ID1		0x24
#define ARM_SMMU_GR0_ID2		0x28
#define ARM_SMMU_GR0_ID3		0x2c
#define ARM_SMMU_GR0_ID4		0x30
#define ARM_SMMU_GR0_ID5		0x34
#define ARM_SMMU_GR0_ID6		0x38
#define ARM_SMMU_GR0_ID7		0x3c
#define ARM_SMMU_GR0_sGFSR		0x48
#define ARM_SMMU_GR0_sGFSYNR0		0x50
#define ARM_SMMU_GR0_sGFSYNR1		0x54
#define ARM_SMMU_GR0_sGFSYNR2		0x58

#define ID0_S1TS			(1 << 30)
#define ID0_S2TS			(1 << 29)
#define ID0_NTS				(1 << 28)
#define ID0_SMS				(1 << 27)
#define ID0_ATOSNS			(1 << 26)
#define ID0_PTFS_NO_AARCH32		(1 << 25)
#define ID0_PTFS_NO_AARCH32S		(1 << 24)
#define ID0_CTTW			(1 << 14)
#define ID0_NUMIRPT_SHIFT		16
#define ID0_NUMIRPT_MASK		0xff
#define ID0_NUMSIDB_SHIFT		9
#define ID0_NUMSIDB_MASK		0xf
#define ID0_NUMSMRG_SHIFT		0
#define ID0_NUMSMRG_MASK		0xff

#define ID1_PAGESIZE			(1 << 31)
#define ID1_NUMPAGENDXB_SHIFT		28
#define ID1_NUMPAGENDXB_MASK		7
#define ID1_NUMS2CB_SHIFT		16
#define ID1_NUMS2CB_MASK		0xff
#define ID1_NUMCB_SHIFT			0
#define ID1_NUMCB_MASK			0xff

#define ID2_OAS_SHIFT			4
#define ID2_OAS_MASK			0xf
#define ID2_IAS_SHIFT			0
#define ID2_IAS_MASK			0xf
#define ID2_UBS_SHIFT			8
#define ID2_UBS_MASK			0xf
#define ID2_PTFS_4K			(1 << 12)
#define ID2_PTFS_16K			(1 << 13)
#define ID2_PTFS_64K			(1 << 14)
#define ID2_VMID16			(1 << 15)

#define ID7_MAJOR_SHIFT			4
#define ID7_MAJOR_MASK			0xf

/* Global TLB invalidation */
#define ARM_SMMU_GR0_TLBIVMID		0x64
#define ARM_SMMU_GR0_TLBIALLNSNH	0x68
#define ARM_SMMU_GR0_TLBIALLH		0x6c
#define ARM_SMMU_GR0_sTLBGSYNC		0x70
#define ARM_SMMU_GR0_sTLBGSTATUS	0x74
#define sTLBGSTATUS_GSACTIVE		(1 << 0)
#define TLB_LOOP_TIMEOUT		1000000	/* 1s! */

/* Stream mapping registers */
#define ARM_SMMU_GR0_SMR(n)		(0x800 + ((n) << 2))
#define SMR_VALID			(1 << 31)
#define SMR_MASK_SHIFT			16
#define SMR_MASK_MASK			0x7fff
#define SMR_ID_SHIFT			0
#define SMR_ID_MASK			0x7fff

#define ARM_SMMU_GR0_S2CR(n)		(0xc00 + ((n) << 2))
#define S2CR_CBNDX_SHIFT		0
#define S2CR_CBNDX_MASK			0xff
#define S2CR_TYPE_SHIFT			16
#define S2CR_TYPE_MASK			0x3
#define S2CR_TYPE_TRANS			(0 << S2CR_TYPE_SHIFT)
#define S2CR_TYPE_BYPASS		(1 << S2CR_TYPE_SHIFT)
#define S2CR_TYPE_FAULT			(2 << S2CR_TYPE_SHIFT)

#define S2CR_PRIVCFG_SHIFT		24
#define S2CR_PRIVCFG_UNPRIV		(2 << S2CR_PRIVCFG_SHIFT)

/* Context bank attribute registers */
#define ARM_SMMU_GR1_CBAR(n)		(0x0 + ((n) << 2))
#define CBAR_VMID_SHIFT			0
#define CBAR_VMID_MASK			0xff
#define CBAR_S1_BPSHCFG_SHIFT		8
#define CBAR_S1_BPSHCFG_MASK		3
#define CBAR_S1_BPSHCFG_NSH		3
#define CBAR_S1_MEMATTR_SHIFT		12
#define CBAR_S1_MEMATTR_MASK		0xf
#define CBAR_S1_MEMATTR_WB		0xf
#define CBAR_TYPE_SHIFT			16
#define CBAR_TYPE_MASK			0x3
#define CBAR_TYPE_S2_TRANS		(0 << CBAR_TYPE_SHIFT)
#define CBAR_TYPE_S1_TRANS_S2_BYPASS	(1 << CBAR_TYPE_SHIFT)
#define CBAR_TYPE_S1_TRANS_S2_FAULT	(2 << CBAR_TYPE_SHIFT)
#define CBAR_TYPE_S1_TRANS_S2_TRANS	(3 << CBAR_TYPE_SHIFT)
#define CBAR_IRPTNDX_SHIFT		24
#define CBAR_IRPTNDX_MASK		0xff

#define ARM_SMMU_GR1_CBA2R(n)		(0x800 + ((n) << 2))
#define CBA2R_RW64_32BIT		(0 << 0)
#define CBA2R_RW64_64BIT		(1 << 0)
#define CBA2R_VMID_SHIFT		16
#define CBA2R_VMID_MASK			0xffff

/* Translation context bank */
#define ARM_SMMU_CB_BASE(smmu)		((smmu)->base + ((smmu)->size >> 1))
#define ARM_SMMU_CB(smmu, n)		((n) * (1 << (smmu)->pgshift))

#define ARM_SMMU_CB_SCTLR		0x0
#define ARM_SMMU_CB_ACTLR		0x4
#define ARM_SMMU_CB_RESUME		0x8
#define ARM_SMMU_CB_TTBCR2		0x10
#define ARM_SMMU_CB_TTBR0		0x20
#define ARM_SMMU_CB_TTBR1		0x28
#define ARM_SMMU_CB_TTBCR		0x30
#define ARM_SMMU_CB_S1_MAIR0		0x38
#define ARM_SMMU_CB_S1_MAIR1		0x3c
#define ARM_SMMU_CB_PAR			0x50
#define ARM_SMMU_CB_FSR			0x58
#define ARM_SMMU_CB_FAR			0x60
#define ARM_SMMU_CB_FSYNR0		0x68
#define ARM_SMMU_CB_S1_TLBIVA		0x600
#define ARM_SMMU_CB_S1_TLBIASID		0x610
#define ARM_SMMU_CB_S1_TLBIVAL		0x620
#define ARM_SMMU_CB_S2_TLBIIPAS2	0x630
#define ARM_SMMU_CB_S2_TLBIIPAS2L	0x638
#define ARM_SMMU_CB_ATS1PR		0x800
#define ARM_SMMU_CB_ATSR		0x8f0

#define SCTLR_S1_ASIDPNE		(1 << 12)
#define SCTLR_CFCFG			(1 << 7)
#define SCTLR_CFIE			(1 << 6)
#define SCTLR_CFRE			(1 << 5)
#define SCTLR_E				(1 << 4)
#define SCTLR_AFE			(1 << 2)
#define SCTLR_TRE			(1 << 1)
#define SCTLR_M				(1 << 0)
#define SCTLR_EAE_SBOP			(SCTLR_AFE | SCTLR_TRE)

#define ARM_MMU500_ACTLR_CPRE		(1 << 1)

#define ARM_MMU500_ACR_CACHE_LOCK	(1 << 26)

#define CB_PAR_F			(1 << 0)

#define ATSR_ACTIVE			(1 << 0)

#define RESUME_RETRY			(0 << 0)
#define RESUME_TERMINATE		(1 << 0)

#define TTBCR2_SEP_SHIFT		15
#define TTBCR2_SEP_UPSTREAM		(0x7 << TTBCR2_SEP_SHIFT)

#define TTBRn_ASID_SHIFT		48

#define FSR_MULTI			(1 << 31)
#define FSR_SS				(1 << 30)
#define FSR_UUT				(1 << 8)
#define FSR_ASF				(1 << 7)
#define FSR_TLBLKF			(1 << 6)
#define FSR_TLBMCF			(1 << 5)
#define FSR_EF				(1 << 4)
#define FSR_PF				(1 << 3)
#define FSR_AFF				(1 << 2)
#define FSR_TF				(1 << 1)

#define FSR_IGN				(FSR_AFF | FSR_ASF | \
					 FSR_TLBMCF | FSR_TLBLKF)
#define FSR_FAULT			(FSR_MULTI | FSR_SS | FSR_UUT | \
					 FSR_EF | FSR_PF | FSR_TF | FSR_IGN)

#define FSYNR0_WNR			(1 << 4)

static int force_stage;
module_param(force_stage, int, S_IRUGO);
MODULE_PARM_DESC(force_stage,
	"Force SMMU mappings to be installed at a particular stage of translation. A value of '1' or '2' forces the corresponding stage. All other values are ignored (i.e. no stage is forced). Note that selecting a specific stage will disable support for nested translation.");
static bool disable_bypass;
module_param(disable_bypass, bool, S_IRUGO);
MODULE_PARM_DESC(disable_bypass,
	"Disable bypass streams such that incoming transactions from devices that are not attached to an iommu domain will report an abort back to the device and will not be allowed to pass through the SMMU.");

enum arm_smmu_arch_version {
	ARM_SMMU_V1,
	ARM_SMMU_V1_64K,
	ARM_SMMU_V2,
};

enum arm_smmu_implementation {
	GENERIC_SMMU,
	ARM_MMU500,
	CAVIUM_SMMUV2,
};

struct arm_smmu_smr {
	u8				idx;
	u16				mask;
	u16				id;
};

struct arm_smmu_master_cfg {
	int				num_streamids;
	u16				streamids[MAX_MASTER_STREAMIDS];
	struct arm_smmu_smr		*smrs;
};

struct arm_smmu_master {
	struct device_node		*of_node;
	struct rb_node			node;
	struct arm_smmu_master_cfg	cfg;
};

struct arm_smmu_device {
	struct device			*dev;

	void __iomem			*base;
	unsigned long			size;
	unsigned long			pgshift;

#define ARM_SMMU_FEAT_COHERENT_WALK	(1 << 0)
#define ARM_SMMU_FEAT_STREAM_MATCH	(1 << 1)
#define ARM_SMMU_FEAT_TRANS_S1		(1 << 2)
#define ARM_SMMU_FEAT_TRANS_S2		(1 << 3)
#define ARM_SMMU_FEAT_TRANS_NESTED	(1 << 4)
#define ARM_SMMU_FEAT_TRANS_OPS		(1 << 5)
#define ARM_SMMU_FEAT_VMID16		(1 << 6)
#define ARM_SMMU_FEAT_FMT_AARCH64_4K	(1 << 7)
#define ARM_SMMU_FEAT_FMT_AARCH64_16K	(1 << 8)
#define ARM_SMMU_FEAT_FMT_AARCH64_64K	(1 << 9)
#define ARM_SMMU_FEAT_FMT_AARCH32_L	(1 << 10)
#define ARM_SMMU_FEAT_FMT_AARCH32_S	(1 << 11)
	u32				features;

#define ARM_SMMU_OPT_SECURE_CFG_ACCESS (1 << 0)
	u32				options;
	enum arm_smmu_arch_version	version;
	enum arm_smmu_implementation	model;

	u32				num_context_banks;
	u32				num_s2_context_banks;
	DECLARE_BITMAP(context_map, ARM_SMMU_MAX_CBS);
	atomic_t			irptndx;

	u32				num_mapping_groups;
	DECLARE_BITMAP(smr_map, ARM_SMMU_MAX_SMRS);

	unsigned long			va_size;
	unsigned long			ipa_size;
	unsigned long			pa_size;
	unsigned long			pgsize_bitmap;

	u32				num_global_irqs;
	u32				num_context_irqs;
	unsigned int			*irqs;

	struct list_head		list;
	struct rb_root			masters;

	u32				cavium_id_base; /* Specific to Cavium */
};

enum arm_smmu_context_fmt {
	ARM_SMMU_CTX_FMT_NONE,
	ARM_SMMU_CTX_FMT_AARCH64,
	ARM_SMMU_CTX_FMT_AARCH32_L,
	ARM_SMMU_CTX_FMT_AARCH32_S,
};

struct arm_smmu_cfg {
	u8				cbndx;
	u8				irptndx;
	u32				cbar;
	enum arm_smmu_context_fmt	fmt;
};
#define INVALID_IRPTNDX			0xff

#define ARM_SMMU_CB_ASID(smmu, cfg) ((u16)(smmu)->cavium_id_base + (cfg)->cbndx)
#define ARM_SMMU_CB_VMID(smmu, cfg) ((u16)(smmu)->cavium_id_base + (cfg)->cbndx + 1)

enum arm_smmu_domain_stage {
	ARM_SMMU_DOMAIN_S1 = 0,
	ARM_SMMU_DOMAIN_S2,
	ARM_SMMU_DOMAIN_NESTED,
};

struct arm_smmu_domain {
	struct arm_smmu_device		*smmu;
	struct io_pgtable_ops		*pgtbl_ops;
	spinlock_t			pgtbl_lock;
	struct arm_smmu_cfg		cfg;
	enum arm_smmu_domain_stage	stage;
	struct mutex			init_mutex; /* Protects smmu pointer */
	struct iommu_domain		domain;
};

<<<<<<< HEAD
=======
struct arm_smmu_phandle_args {
	struct device_node *np;
	int args_count;
	uint32_t args[MAX_MASTER_STREAMIDS];
};

static struct iommu_ops arm_smmu_ops;

>>>>>>> f2c27767
static DEFINE_SPINLOCK(arm_smmu_devices_lock);
static LIST_HEAD(arm_smmu_devices);

struct arm_smmu_option_prop {
	u32 opt;
	const char *prop;
};

static atomic_t cavium_smmu_context_count = ATOMIC_INIT(0);

static struct arm_smmu_option_prop arm_smmu_options[] = {
	{ ARM_SMMU_OPT_SECURE_CFG_ACCESS, "calxeda,smmu-secure-config-access" },
	{ 0, NULL},
};

static struct arm_smmu_domain *to_smmu_domain(struct iommu_domain *dom)
{
	return container_of(dom, struct arm_smmu_domain, domain);
}

static void parse_driver_options(struct arm_smmu_device *smmu)
{
	int i = 0;

	do {
		if (of_property_read_bool(smmu->dev->of_node,
						arm_smmu_options[i].prop)) {
			smmu->options |= arm_smmu_options[i].opt;
			dev_notice(smmu->dev, "option %s\n",
				arm_smmu_options[i].prop);
		}
	} while (arm_smmu_options[++i].opt);
}

static struct device_node *dev_get_dev_node(struct device *dev)
{
	if (dev_is_pci(dev)) {
		struct pci_bus *bus = to_pci_dev(dev)->bus;

		while (!pci_is_root_bus(bus))
			bus = bus->parent;
		return bus->bridge->parent->of_node;
	}

	return dev->of_node;
}

static struct arm_smmu_master *find_smmu_master(struct arm_smmu_device *smmu,
						struct device_node *dev_node)
{
	struct rb_node *node = smmu->masters.rb_node;

	while (node) {
		struct arm_smmu_master *master;

		master = container_of(node, struct arm_smmu_master, node);

		if (dev_node < master->of_node)
			node = node->rb_left;
		else if (dev_node > master->of_node)
			node = node->rb_right;
		else
			return master;
	}

	return NULL;
}

static struct arm_smmu_master_cfg *
find_smmu_master_cfg(struct device *dev)
{
	struct arm_smmu_master_cfg *cfg = NULL;
	struct iommu_group *group = iommu_group_get(dev);

	if (group) {
		cfg = iommu_group_get_iommudata(group);
		iommu_group_put(group);
	}

	return cfg;
}

static int insert_smmu_master(struct arm_smmu_device *smmu,
			      struct arm_smmu_master *master)
{
	struct rb_node **new, *parent;

	new = &smmu->masters.rb_node;
	parent = NULL;
	while (*new) {
		struct arm_smmu_master *this
			= container_of(*new, struct arm_smmu_master, node);

		parent = *new;
		if (master->of_node < this->of_node)
			new = &((*new)->rb_left);
		else if (master->of_node > this->of_node)
			new = &((*new)->rb_right);
		else
			return -EEXIST;
	}

	rb_link_node(&master->node, parent, new);
	rb_insert_color(&master->node, &smmu->masters);
	return 0;
}

static int register_smmu_master(struct arm_smmu_device *smmu,
				struct device *dev,
				struct arm_smmu_phandle_args *masterspec)
{
	int i;
	struct arm_smmu_master *master;

	master = find_smmu_master(smmu, masterspec->np);
	if (master) {
		dev_err(dev,
			"rejecting multiple registrations for master device %s\n",
			masterspec->np->name);
		return -EBUSY;
	}

	if (masterspec->args_count > MAX_MASTER_STREAMIDS) {
		dev_err(dev,
			"reached maximum number (%d) of stream IDs for master device %s\n",
			MAX_MASTER_STREAMIDS, masterspec->np->name);
		return -ENOSPC;
	}

	master = devm_kzalloc(dev, sizeof(*master), GFP_KERNEL);
	if (!master)
		return -ENOMEM;

	master->of_node			= masterspec->np;
	master->cfg.num_streamids	= masterspec->args_count;

	for (i = 0; i < master->cfg.num_streamids; ++i) {
		u16 streamid = masterspec->args[i];

		if (!(smmu->features & ARM_SMMU_FEAT_STREAM_MATCH) &&
		     (streamid >= smmu->num_mapping_groups)) {
			dev_err(dev,
				"stream ID for master device %s greater than maximum allowed (%d)\n",
				masterspec->np->name, smmu->num_mapping_groups);
			return -ERANGE;
		}
		master->cfg.streamids[i] = streamid;
	}
	return insert_smmu_master(smmu, master);
}

static struct arm_smmu_device *find_smmu_for_device(struct device *dev)
{
	struct arm_smmu_device *smmu;
	struct arm_smmu_master *master = NULL;
	struct device_node *dev_node = dev_get_dev_node(dev);

	spin_lock(&arm_smmu_devices_lock);
	list_for_each_entry(smmu, &arm_smmu_devices, list) {
		master = find_smmu_master(smmu, dev_node);
		if (master)
			break;
	}
	spin_unlock(&arm_smmu_devices_lock);

	return master ? smmu : NULL;
}

static int __arm_smmu_alloc_bitmap(unsigned long *map, int start, int end)
{
	int idx;

	do {
		idx = find_next_zero_bit(map, end, start);
		if (idx == end)
			return -ENOSPC;
	} while (test_and_set_bit(idx, map));

	return idx;
}

static void __arm_smmu_free_bitmap(unsigned long *map, int idx)
{
	clear_bit(idx, map);
}

/* Wait for any pending TLB invalidations to complete */
static void __arm_smmu_tlb_sync(struct arm_smmu_device *smmu)
{
	int count = 0;
	void __iomem *gr0_base = ARM_SMMU_GR0(smmu);

	writel_relaxed(0, gr0_base + ARM_SMMU_GR0_sTLBGSYNC);
	while (readl_relaxed(gr0_base + ARM_SMMU_GR0_sTLBGSTATUS)
	       & sTLBGSTATUS_GSACTIVE) {
		cpu_relax();
		if (++count == TLB_LOOP_TIMEOUT) {
			dev_err_ratelimited(smmu->dev,
			"TLB sync timed out -- SMMU may be deadlocked\n");
			return;
		}
		udelay(1);
	}
}

static void arm_smmu_tlb_sync(void *cookie)
{
	struct arm_smmu_domain *smmu_domain = cookie;
	__arm_smmu_tlb_sync(smmu_domain->smmu);
}

static void arm_smmu_tlb_inv_context(void *cookie)
{
	struct arm_smmu_domain *smmu_domain = cookie;
	struct arm_smmu_cfg *cfg = &smmu_domain->cfg;
	struct arm_smmu_device *smmu = smmu_domain->smmu;
	bool stage1 = cfg->cbar != CBAR_TYPE_S2_TRANS;
	void __iomem *base;

	if (stage1) {
		base = ARM_SMMU_CB_BASE(smmu) + ARM_SMMU_CB(smmu, cfg->cbndx);
		writel_relaxed(ARM_SMMU_CB_ASID(smmu, cfg),
			       base + ARM_SMMU_CB_S1_TLBIASID);
	} else {
		base = ARM_SMMU_GR0(smmu);
		writel_relaxed(ARM_SMMU_CB_VMID(smmu, cfg),
			       base + ARM_SMMU_GR0_TLBIVMID);
	}

	__arm_smmu_tlb_sync(smmu);
}

static void arm_smmu_tlb_inv_range_nosync(unsigned long iova, size_t size,
					  size_t granule, bool leaf, void *cookie)
{
	struct arm_smmu_domain *smmu_domain = cookie;
	struct arm_smmu_cfg *cfg = &smmu_domain->cfg;
	struct arm_smmu_device *smmu = smmu_domain->smmu;
	bool stage1 = cfg->cbar != CBAR_TYPE_S2_TRANS;
	void __iomem *reg;

	if (stage1) {
		reg = ARM_SMMU_CB_BASE(smmu) + ARM_SMMU_CB(smmu, cfg->cbndx);
		reg += leaf ? ARM_SMMU_CB_S1_TLBIVAL : ARM_SMMU_CB_S1_TLBIVA;

		if (cfg->fmt != ARM_SMMU_CTX_FMT_AARCH64) {
			iova &= ~12UL;
			iova |= ARM_SMMU_CB_ASID(smmu, cfg);
			do {
				writel_relaxed(iova, reg);
				iova += granule;
			} while (size -= granule);
		} else {
			iova >>= 12;
			iova |= (u64)ARM_SMMU_CB_ASID(smmu, cfg) << 48;
			do {
				writeq_relaxed(iova, reg);
				iova += granule >> 12;
			} while (size -= granule);
		}
	} else if (smmu->version == ARM_SMMU_V2) {
		reg = ARM_SMMU_CB_BASE(smmu) + ARM_SMMU_CB(smmu, cfg->cbndx);
		reg += leaf ? ARM_SMMU_CB_S2_TLBIIPAS2L :
			      ARM_SMMU_CB_S2_TLBIIPAS2;
		iova >>= 12;
		do {
			smmu_write_atomic_lq(iova, reg);
			iova += granule >> 12;
		} while (size -= granule);
	} else {
		reg = ARM_SMMU_GR0(smmu) + ARM_SMMU_GR0_TLBIVMID;
		writel_relaxed(ARM_SMMU_CB_VMID(smmu, cfg), reg);
	}
}

static struct iommu_gather_ops arm_smmu_gather_ops = {
	.tlb_flush_all	= arm_smmu_tlb_inv_context,
	.tlb_add_flush	= arm_smmu_tlb_inv_range_nosync,
	.tlb_sync	= arm_smmu_tlb_sync,
};

static irqreturn_t arm_smmu_context_fault(int irq, void *dev)
{
	int flags, ret;
	u32 fsr, fsynr, resume;
	unsigned long iova;
	struct iommu_domain *domain = dev;
	struct arm_smmu_domain *smmu_domain = to_smmu_domain(domain);
	struct arm_smmu_cfg *cfg = &smmu_domain->cfg;
	struct arm_smmu_device *smmu = smmu_domain->smmu;
	void __iomem *cb_base;

	cb_base = ARM_SMMU_CB_BASE(smmu) + ARM_SMMU_CB(smmu, cfg->cbndx);
	fsr = readl_relaxed(cb_base + ARM_SMMU_CB_FSR);

	if (!(fsr & FSR_FAULT))
		return IRQ_NONE;

	if (fsr & FSR_IGN)
		dev_err_ratelimited(smmu->dev,
				    "Unexpected context fault (fsr 0x%x)\n",
				    fsr);

	fsynr = readl_relaxed(cb_base + ARM_SMMU_CB_FSYNR0);
	flags = fsynr & FSYNR0_WNR ? IOMMU_FAULT_WRITE : IOMMU_FAULT_READ;

	iova = readq_relaxed(cb_base + ARM_SMMU_CB_FAR);
	if (!report_iommu_fault(domain, smmu->dev, iova, flags)) {
		ret = IRQ_HANDLED;
		resume = RESUME_RETRY;
	} else {
		dev_err_ratelimited(smmu->dev,
		    "Unhandled context fault: iova=0x%08lx, fsynr=0x%x, cb=%d\n",
		    iova, fsynr, cfg->cbndx);
		ret = IRQ_NONE;
		resume = RESUME_TERMINATE;
	}

	/* Clear the faulting FSR */
	writel(fsr, cb_base + ARM_SMMU_CB_FSR);

	/* Retry or terminate any stalled transactions */
	if (fsr & FSR_SS)
		writel_relaxed(resume, cb_base + ARM_SMMU_CB_RESUME);

	return ret;
}

static irqreturn_t arm_smmu_global_fault(int irq, void *dev)
{
	u32 gfsr, gfsynr0, gfsynr1, gfsynr2;
	struct arm_smmu_device *smmu = dev;
	void __iomem *gr0_base = ARM_SMMU_GR0_NS(smmu);

	gfsr = readl_relaxed(gr0_base + ARM_SMMU_GR0_sGFSR);
	gfsynr0 = readl_relaxed(gr0_base + ARM_SMMU_GR0_sGFSYNR0);
	gfsynr1 = readl_relaxed(gr0_base + ARM_SMMU_GR0_sGFSYNR1);
	gfsynr2 = readl_relaxed(gr0_base + ARM_SMMU_GR0_sGFSYNR2);

	if (!gfsr)
		return IRQ_NONE;

	dev_err_ratelimited(smmu->dev,
		"Unexpected global fault, this could be serious\n");
	dev_err_ratelimited(smmu->dev,
		"\tGFSR 0x%08x, GFSYNR0 0x%08x, GFSYNR1 0x%08x, GFSYNR2 0x%08x\n",
		gfsr, gfsynr0, gfsynr1, gfsynr2);

	writel(gfsr, gr0_base + ARM_SMMU_GR0_sGFSR);
	return IRQ_HANDLED;
}

static void arm_smmu_init_context_bank(struct arm_smmu_domain *smmu_domain,
				       struct io_pgtable_cfg *pgtbl_cfg)
{
	u32 reg;
	u64 reg64;
	bool stage1;
	struct arm_smmu_cfg *cfg = &smmu_domain->cfg;
	struct arm_smmu_device *smmu = smmu_domain->smmu;
	void __iomem *cb_base, *gr1_base;

	gr1_base = ARM_SMMU_GR1(smmu);
	stage1 = cfg->cbar != CBAR_TYPE_S2_TRANS;
	cb_base = ARM_SMMU_CB_BASE(smmu) + ARM_SMMU_CB(smmu, cfg->cbndx);

	if (smmu->version > ARM_SMMU_V1) {
		if (cfg->fmt == ARM_SMMU_CTX_FMT_AARCH64)
			reg = CBA2R_RW64_64BIT;
		else
			reg = CBA2R_RW64_32BIT;
		/* 16-bit VMIDs live in CBA2R */
		if (smmu->features & ARM_SMMU_FEAT_VMID16)
			reg |= ARM_SMMU_CB_VMID(smmu, cfg) << CBA2R_VMID_SHIFT;

		writel_relaxed(reg, gr1_base + ARM_SMMU_GR1_CBA2R(cfg->cbndx));
	}

	/* CBAR */
	reg = cfg->cbar;
	if (smmu->version < ARM_SMMU_V2)
		reg |= cfg->irptndx << CBAR_IRPTNDX_SHIFT;

	/*
	 * Use the weakest shareability/memory types, so they are
	 * overridden by the ttbcr/pte.
	 */
	if (stage1) {
		reg |= (CBAR_S1_BPSHCFG_NSH << CBAR_S1_BPSHCFG_SHIFT) |
			(CBAR_S1_MEMATTR_WB << CBAR_S1_MEMATTR_SHIFT);
	} else if (!(smmu->features & ARM_SMMU_FEAT_VMID16)) {
		/* 8-bit VMIDs live in CBAR */
		reg |= ARM_SMMU_CB_VMID(smmu, cfg) << CBAR_VMID_SHIFT;
	}
	writel_relaxed(reg, gr1_base + ARM_SMMU_GR1_CBAR(cfg->cbndx));

	/* TTBRs */
	if (stage1) {
		reg64 = pgtbl_cfg->arm_lpae_s1_cfg.ttbr[0];

		reg64 |= ((u64)ARM_SMMU_CB_ASID(smmu, cfg)) << TTBRn_ASID_SHIFT;
		writeq_relaxed(reg64, cb_base + ARM_SMMU_CB_TTBR0);

		reg64 = pgtbl_cfg->arm_lpae_s1_cfg.ttbr[1];
		reg64 |= ((u64)ARM_SMMU_CB_ASID(smmu, cfg)) << TTBRn_ASID_SHIFT;
		writeq_relaxed(reg64, cb_base + ARM_SMMU_CB_TTBR1);
	} else {
		reg64 = pgtbl_cfg->arm_lpae_s2_cfg.vttbr;
		writeq_relaxed(reg64, cb_base + ARM_SMMU_CB_TTBR0);
	}

	/* TTBCR */
	if (stage1) {
		reg = pgtbl_cfg->arm_lpae_s1_cfg.tcr;
		writel_relaxed(reg, cb_base + ARM_SMMU_CB_TTBCR);
		if (smmu->version > ARM_SMMU_V1) {
			reg = pgtbl_cfg->arm_lpae_s1_cfg.tcr >> 32;
			reg |= TTBCR2_SEP_UPSTREAM;
			writel_relaxed(reg, cb_base + ARM_SMMU_CB_TTBCR2);
		}
	} else {
		reg = pgtbl_cfg->arm_lpae_s2_cfg.vtcr;
		writel_relaxed(reg, cb_base + ARM_SMMU_CB_TTBCR);
	}

	/* MAIRs (stage-1 only) */
	if (stage1) {
		reg = pgtbl_cfg->arm_lpae_s1_cfg.mair[0];
		writel_relaxed(reg, cb_base + ARM_SMMU_CB_S1_MAIR0);
		reg = pgtbl_cfg->arm_lpae_s1_cfg.mair[1];
		writel_relaxed(reg, cb_base + ARM_SMMU_CB_S1_MAIR1);
	}

	/* SCTLR */
	reg = SCTLR_CFCFG | SCTLR_CFIE | SCTLR_CFRE | SCTLR_M | SCTLR_EAE_SBOP;
	if (stage1)
		reg |= SCTLR_S1_ASIDPNE;
#ifdef __BIG_ENDIAN
	reg |= SCTLR_E;
#endif
	writel_relaxed(reg, cb_base + ARM_SMMU_CB_SCTLR);
}

static int arm_smmu_init_domain_context(struct iommu_domain *domain,
					struct arm_smmu_device *smmu)
{
	int irq, start, ret = 0;
	unsigned long ias, oas;
	struct io_pgtable_ops *pgtbl_ops;
	struct io_pgtable_cfg pgtbl_cfg;
	enum io_pgtable_fmt fmt;
	struct arm_smmu_domain *smmu_domain = to_smmu_domain(domain);
	struct arm_smmu_cfg *cfg = &smmu_domain->cfg;

	mutex_lock(&smmu_domain->init_mutex);
	if (smmu_domain->smmu)
		goto out_unlock;

	/* We're bypassing these SIDs, so don't allocate an actual context */
	if (domain->type == IOMMU_DOMAIN_DMA) {
		smmu_domain->smmu = smmu;
		goto out_unlock;
	}

	/*
	 * Mapping the requested stage onto what we support is surprisingly
	 * complicated, mainly because the spec allows S1+S2 SMMUs without
	 * support for nested translation. That means we end up with the
	 * following table:
	 *
	 * Requested        Supported        Actual
	 *     S1               N              S1
	 *     S1             S1+S2            S1
	 *     S1               S2             S2
	 *     S1               S1             S1
	 *     N                N              N
	 *     N              S1+S2            S2
	 *     N                S2             S2
	 *     N                S1             S1
	 *
	 * Note that you can't actually request stage-2 mappings.
	 */
	if (!(smmu->features & ARM_SMMU_FEAT_TRANS_S1))
		smmu_domain->stage = ARM_SMMU_DOMAIN_S2;
	if (!(smmu->features & ARM_SMMU_FEAT_TRANS_S2))
		smmu_domain->stage = ARM_SMMU_DOMAIN_S1;

	/*
	 * Choosing a suitable context format is even more fiddly. Until we
	 * grow some way for the caller to express a preference, and/or move
	 * the decision into the io-pgtable code where it arguably belongs,
	 * just aim for the closest thing to the rest of the system, and hope
	 * that the hardware isn't esoteric enough that we can't assume AArch64
	 * support to be a superset of AArch32 support...
	 */
	if (smmu->features & ARM_SMMU_FEAT_FMT_AARCH32_L)
		cfg->fmt = ARM_SMMU_CTX_FMT_AARCH32_L;
	if ((IS_ENABLED(CONFIG_64BIT) || cfg->fmt == ARM_SMMU_CTX_FMT_NONE) &&
	    (smmu->features & (ARM_SMMU_FEAT_FMT_AARCH64_64K |
			       ARM_SMMU_FEAT_FMT_AARCH64_16K |
			       ARM_SMMU_FEAT_FMT_AARCH64_4K)))
		cfg->fmt = ARM_SMMU_CTX_FMT_AARCH64;

	if (cfg->fmt == ARM_SMMU_CTX_FMT_NONE) {
		ret = -EINVAL;
		goto out_unlock;
	}

	switch (smmu_domain->stage) {
	case ARM_SMMU_DOMAIN_S1:
		cfg->cbar = CBAR_TYPE_S1_TRANS_S2_BYPASS;
		start = smmu->num_s2_context_banks;
		ias = smmu->va_size;
		oas = smmu->ipa_size;
		if (cfg->fmt == ARM_SMMU_CTX_FMT_AARCH64) {
			fmt = ARM_64_LPAE_S1;
		} else {
			fmt = ARM_32_LPAE_S1;
			ias = min(ias, 32UL);
			oas = min(oas, 40UL);
		}
		break;
	case ARM_SMMU_DOMAIN_NESTED:
		/*
		 * We will likely want to change this if/when KVM gets
		 * involved.
		 */
	case ARM_SMMU_DOMAIN_S2:
		cfg->cbar = CBAR_TYPE_S2_TRANS;
		start = 0;
		ias = smmu->ipa_size;
		oas = smmu->pa_size;
		if (cfg->fmt == ARM_SMMU_CTX_FMT_AARCH64) {
			fmt = ARM_64_LPAE_S2;
		} else {
			fmt = ARM_32_LPAE_S2;
			ias = min(ias, 40UL);
			oas = min(oas, 40UL);
		}
		break;
	default:
		ret = -EINVAL;
		goto out_unlock;
	}

	ret = __arm_smmu_alloc_bitmap(smmu->context_map, start,
				      smmu->num_context_banks);
	if (IS_ERR_VALUE(ret))
		goto out_unlock;

	cfg->cbndx = ret;
	if (smmu->version < ARM_SMMU_V2) {
		cfg->irptndx = atomic_inc_return(&smmu->irptndx);
		cfg->irptndx %= smmu->num_context_irqs;
	} else {
		cfg->irptndx = cfg->cbndx;
	}

	pgtbl_cfg = (struct io_pgtable_cfg) {
		.pgsize_bitmap	= smmu->pgsize_bitmap,
		.ias		= ias,
		.oas		= oas,
		.tlb		= &arm_smmu_gather_ops,
		.iommu_dev	= smmu->dev,
	};

	smmu_domain->smmu = smmu;
	pgtbl_ops = alloc_io_pgtable_ops(fmt, &pgtbl_cfg, smmu_domain);
	if (!pgtbl_ops) {
		ret = -ENOMEM;
		goto out_clear_smmu;
	}

	/* Update the domain's page sizes to reflect the page table format */
	domain->pgsize_bitmap = pgtbl_cfg.pgsize_bitmap;

	/* Initialise the context bank with our page table cfg */
	arm_smmu_init_context_bank(smmu_domain, &pgtbl_cfg);

	/*
	 * Request context fault interrupt. Do this last to avoid the
	 * handler seeing a half-initialised domain state.
	 */
	irq = smmu->irqs[smmu->num_global_irqs + cfg->irptndx];
	ret = request_irq(irq, arm_smmu_context_fault, IRQF_SHARED,
			  "arm-smmu-context-fault", domain);
	if (IS_ERR_VALUE(ret)) {
		dev_err(smmu->dev, "failed to request context IRQ %d (%u)\n",
			cfg->irptndx, irq);
		cfg->irptndx = INVALID_IRPTNDX;
	}

	mutex_unlock(&smmu_domain->init_mutex);

	/* Publish page table ops for map/unmap */
	smmu_domain->pgtbl_ops = pgtbl_ops;
	return 0;

out_clear_smmu:
	smmu_domain->smmu = NULL;
out_unlock:
	mutex_unlock(&smmu_domain->init_mutex);
	return ret;
}

static void arm_smmu_destroy_domain_context(struct iommu_domain *domain)
{
	struct arm_smmu_domain *smmu_domain = to_smmu_domain(domain);
	struct arm_smmu_device *smmu = smmu_domain->smmu;
	struct arm_smmu_cfg *cfg = &smmu_domain->cfg;
	void __iomem *cb_base;
	int irq;

	if (!smmu || domain->type == IOMMU_DOMAIN_DMA)
		return;

	/*
	 * Disable the context bank and free the page tables before freeing
	 * it.
	 */
	cb_base = ARM_SMMU_CB_BASE(smmu) + ARM_SMMU_CB(smmu, cfg->cbndx);
	writel_relaxed(0, cb_base + ARM_SMMU_CB_SCTLR);

	if (cfg->irptndx != INVALID_IRPTNDX) {
		irq = smmu->irqs[smmu->num_global_irqs + cfg->irptndx];
		free_irq(irq, domain);
	}

	free_io_pgtable_ops(smmu_domain->pgtbl_ops);
	__arm_smmu_free_bitmap(smmu->context_map, cfg->cbndx);
}

static struct iommu_domain *arm_smmu_domain_alloc(unsigned type)
{
	struct arm_smmu_domain *smmu_domain;

	if (type != IOMMU_DOMAIN_UNMANAGED && type != IOMMU_DOMAIN_DMA)
		return NULL;
	/*
	 * Allocate the domain and initialise some of its data structures.
	 * We can't really do anything meaningful until we've added a
	 * master.
	 */
	smmu_domain = kzalloc(sizeof(*smmu_domain), GFP_KERNEL);
	if (!smmu_domain)
		return NULL;

	if (type == IOMMU_DOMAIN_DMA &&
	    iommu_get_dma_cookie(&smmu_domain->domain)) {
		kfree(smmu_domain);
		return NULL;
	}

	mutex_init(&smmu_domain->init_mutex);
	spin_lock_init(&smmu_domain->pgtbl_lock);

	return &smmu_domain->domain;
}

static void arm_smmu_domain_free(struct iommu_domain *domain)
{
	struct arm_smmu_domain *smmu_domain = to_smmu_domain(domain);

	/*
	 * Free the domain resources. We assume that all devices have
	 * already been detached.
	 */
	iommu_put_dma_cookie(domain);
	arm_smmu_destroy_domain_context(domain);
	kfree(smmu_domain);
}

static int arm_smmu_master_configure_smrs(struct arm_smmu_device *smmu,
					  struct arm_smmu_master_cfg *cfg)
{
	int i;
	struct arm_smmu_smr *smrs;
	void __iomem *gr0_base = ARM_SMMU_GR0(smmu);

	if (!(smmu->features & ARM_SMMU_FEAT_STREAM_MATCH))
		return 0;

	if (cfg->smrs)
		return -EEXIST;

	smrs = kmalloc_array(cfg->num_streamids, sizeof(*smrs), GFP_KERNEL);
	if (!smrs) {
		dev_err(smmu->dev, "failed to allocate %d SMRs\n",
			cfg->num_streamids);
		return -ENOMEM;
	}

	/* Allocate the SMRs on the SMMU */
	for (i = 0; i < cfg->num_streamids; ++i) {
		int idx = __arm_smmu_alloc_bitmap(smmu->smr_map, 0,
						  smmu->num_mapping_groups);
		if (IS_ERR_VALUE(idx)) {
			dev_err(smmu->dev, "failed to allocate free SMR\n");
			goto err_free_smrs;
		}

		smrs[i] = (struct arm_smmu_smr) {
			.idx	= idx,
			.mask	= 0, /* We don't currently share SMRs */
			.id	= cfg->streamids[i],
		};
	}

	/* It worked! Now, poke the actual hardware */
	for (i = 0; i < cfg->num_streamids; ++i) {
		u32 reg = SMR_VALID | smrs[i].id << SMR_ID_SHIFT |
			  smrs[i].mask << SMR_MASK_SHIFT;
		writel_relaxed(reg, gr0_base + ARM_SMMU_GR0_SMR(smrs[i].idx));
	}

	cfg->smrs = smrs;
	return 0;

err_free_smrs:
	while (--i >= 0)
		__arm_smmu_free_bitmap(smmu->smr_map, smrs[i].idx);
	kfree(smrs);
	return -ENOSPC;
}

static void arm_smmu_master_free_smrs(struct arm_smmu_device *smmu,
				      struct arm_smmu_master_cfg *cfg)
{
	int i;
	void __iomem *gr0_base = ARM_SMMU_GR0(smmu);
	struct arm_smmu_smr *smrs = cfg->smrs;

	if (!smrs)
		return;

	/* Invalidate the SMRs before freeing back to the allocator */
	for (i = 0; i < cfg->num_streamids; ++i) {
		u8 idx = smrs[i].idx;

		writel_relaxed(~SMR_VALID, gr0_base + ARM_SMMU_GR0_SMR(idx));
		__arm_smmu_free_bitmap(smmu->smr_map, idx);
	}

	cfg->smrs = NULL;
	kfree(smrs);
}

static int arm_smmu_domain_add_master(struct arm_smmu_domain *smmu_domain,
				      struct arm_smmu_master_cfg *cfg)
{
	int i, ret;
	struct arm_smmu_device *smmu = smmu_domain->smmu;
	void __iomem *gr0_base = ARM_SMMU_GR0(smmu);

	/*
	 * FIXME: This won't be needed once we have IOMMU-backed DMA ops
	 * for all devices behind the SMMU. Note that we need to take
	 * care configuring SMRs for devices both a platform_device and
	 * and a PCI device (i.e. a PCI host controller)
	 */
	if (smmu_domain->domain.type == IOMMU_DOMAIN_DMA)
		return 0;

	/* Devices in an IOMMU group may already be configured */
	ret = arm_smmu_master_configure_smrs(smmu, cfg);
	if (ret)
		return ret == -EEXIST ? 0 : ret;

	for (i = 0; i < cfg->num_streamids; ++i) {
		u32 idx, s2cr;

		idx = cfg->smrs ? cfg->smrs[i].idx : cfg->streamids[i];
		s2cr = S2CR_TYPE_TRANS | S2CR_PRIVCFG_UNPRIV |
		       (smmu_domain->cfg.cbndx << S2CR_CBNDX_SHIFT);
		writel_relaxed(s2cr, gr0_base + ARM_SMMU_GR0_S2CR(idx));
	}

	return 0;
}

static void arm_smmu_domain_remove_master(struct arm_smmu_domain *smmu_domain,
					  struct arm_smmu_master_cfg *cfg)
{
	int i;
	struct arm_smmu_device *smmu = smmu_domain->smmu;
	void __iomem *gr0_base = ARM_SMMU_GR0(smmu);

	/* An IOMMU group is torn down by the first device to be removed */
	if ((smmu->features & ARM_SMMU_FEAT_STREAM_MATCH) && !cfg->smrs)
		return;

	/*
	 * We *must* clear the S2CR first, because freeing the SMR means
	 * that it can be re-allocated immediately.
	 */
	for (i = 0; i < cfg->num_streamids; ++i) {
		u32 idx = cfg->smrs ? cfg->smrs[i].idx : cfg->streamids[i];
		u32 reg = disable_bypass ? S2CR_TYPE_FAULT : S2CR_TYPE_BYPASS;

		writel_relaxed(reg, gr0_base + ARM_SMMU_GR0_S2CR(idx));
	}

	arm_smmu_master_free_smrs(smmu, cfg);
}

static void arm_smmu_detach_dev(struct device *dev,
				struct arm_smmu_master_cfg *cfg)
{
	struct iommu_domain *domain = dev->archdata.iommu;
	struct arm_smmu_domain *smmu_domain = to_smmu_domain(domain);

	dev->archdata.iommu = NULL;
	arm_smmu_domain_remove_master(smmu_domain, cfg);
}

static int arm_smmu_attach_dev(struct iommu_domain *domain, struct device *dev)
{
	int ret;
	struct arm_smmu_domain *smmu_domain = to_smmu_domain(domain);
	struct arm_smmu_device *smmu;
	struct arm_smmu_master_cfg *cfg;

	smmu = find_smmu_for_device(dev);
	if (!smmu) {
		dev_err(dev, "cannot attach to SMMU, is it on the same bus?\n");
		return -ENXIO;
	}

	/* Ensure that the domain is finalised */
	ret = arm_smmu_init_domain_context(domain, smmu);
	if (IS_ERR_VALUE(ret))
		return ret;

	/*
	 * Sanity check the domain. We don't support domains across
	 * different SMMUs.
	 */
	if (smmu_domain->smmu != smmu) {
		dev_err(dev,
			"cannot attach to SMMU %s whilst already attached to domain on SMMU %s\n",
			dev_name(smmu_domain->smmu->dev), dev_name(smmu->dev));
		return -EINVAL;
	}

	/* Looks ok, so add the device to the domain */
	cfg = find_smmu_master_cfg(dev);
	if (!cfg)
		return -ENODEV;

	/* Detach the dev from its current domain */
	if (dev->archdata.iommu)
		arm_smmu_detach_dev(dev, cfg);

	ret = arm_smmu_domain_add_master(smmu_domain, cfg);
	if (!ret)
		dev->archdata.iommu = domain;
	return ret;
}

static int arm_smmu_map(struct iommu_domain *domain, unsigned long iova,
			phys_addr_t paddr, size_t size, int prot)
{
	int ret;
	unsigned long flags;
	struct arm_smmu_domain *smmu_domain = to_smmu_domain(domain);
	struct io_pgtable_ops *ops= smmu_domain->pgtbl_ops;

	if (!ops)
		return -ENODEV;

	spin_lock_irqsave(&smmu_domain->pgtbl_lock, flags);
	ret = ops->map(ops, iova, paddr, size, prot);
	spin_unlock_irqrestore(&smmu_domain->pgtbl_lock, flags);
	return ret;
}

static size_t arm_smmu_unmap(struct iommu_domain *domain, unsigned long iova,
			     size_t size)
{
	size_t ret;
	unsigned long flags;
	struct arm_smmu_domain *smmu_domain = to_smmu_domain(domain);
	struct io_pgtable_ops *ops= smmu_domain->pgtbl_ops;

	if (!ops)
		return 0;

	spin_lock_irqsave(&smmu_domain->pgtbl_lock, flags);
	ret = ops->unmap(ops, iova, size);
	spin_unlock_irqrestore(&smmu_domain->pgtbl_lock, flags);
	return ret;
}

static phys_addr_t arm_smmu_iova_to_phys_hard(struct iommu_domain *domain,
					      dma_addr_t iova)
{
	struct arm_smmu_domain *smmu_domain = to_smmu_domain(domain);
	struct arm_smmu_device *smmu = smmu_domain->smmu;
	struct arm_smmu_cfg *cfg = &smmu_domain->cfg;
	struct io_pgtable_ops *ops= smmu_domain->pgtbl_ops;
	struct device *dev = smmu->dev;
	void __iomem *cb_base;
	u32 tmp;
	u64 phys;
	unsigned long va;

	cb_base = ARM_SMMU_CB_BASE(smmu) + ARM_SMMU_CB(smmu, cfg->cbndx);

	/* ATS1 registers can only be written atomically */
	va = iova & ~0xfffUL;
	if (smmu->version == ARM_SMMU_V2)
		smmu_write_atomic_lq(va, cb_base + ARM_SMMU_CB_ATS1PR);
	else /* Register is only 32-bit in v1 */
		writel_relaxed(va, cb_base + ARM_SMMU_CB_ATS1PR);

	if (readl_poll_timeout_atomic(cb_base + ARM_SMMU_CB_ATSR, tmp,
				      !(tmp & ATSR_ACTIVE), 5, 50)) {
		dev_err(dev,
			"iova to phys timed out on %pad. Falling back to software table walk.\n",
			&iova);
		return ops->iova_to_phys(ops, iova);
	}

	phys = readq_relaxed(cb_base + ARM_SMMU_CB_PAR);
	if (phys & CB_PAR_F) {
		dev_err(dev, "translation fault!\n");
		dev_err(dev, "PAR = 0x%llx\n", phys);
		return 0;
	}

	return (phys & GENMASK_ULL(39, 12)) | (iova & 0xfff);
}

static phys_addr_t arm_smmu_iova_to_phys(struct iommu_domain *domain,
					dma_addr_t iova)
{
	phys_addr_t ret;
	unsigned long flags;
	struct arm_smmu_domain *smmu_domain = to_smmu_domain(domain);
	struct io_pgtable_ops *ops= smmu_domain->pgtbl_ops;

	if (!ops)
		return 0;

	spin_lock_irqsave(&smmu_domain->pgtbl_lock, flags);
	if (smmu_domain->smmu->features & ARM_SMMU_FEAT_TRANS_OPS &&
			smmu_domain->stage == ARM_SMMU_DOMAIN_S1) {
		ret = arm_smmu_iova_to_phys_hard(domain, iova);
	} else {
		ret = ops->iova_to_phys(ops, iova);
	}

	spin_unlock_irqrestore(&smmu_domain->pgtbl_lock, flags);

	return ret;
}

static bool arm_smmu_capable(enum iommu_cap cap)
{
	switch (cap) {
	case IOMMU_CAP_CACHE_COHERENCY:
		/*
		 * Return true here as the SMMU can always send out coherent
		 * requests.
		 */
		return true;
	case IOMMU_CAP_INTR_REMAP:
		return true; /* MSIs are just memory writes */
	case IOMMU_CAP_NOEXEC:
		return true;
	default:
		return false;
	}
}

static int __arm_smmu_get_pci_sid(struct pci_dev *pdev, u16 alias, void *data)
{
	*((u16 *)data) = alias;
	return 0; /* Continue walking */
}

static void __arm_smmu_release_pci_iommudata(void *data)
{
	kfree(data);
}

static int arm_smmu_init_pci_device(struct pci_dev *pdev,
				    struct iommu_group *group)
{
	struct arm_smmu_master_cfg *cfg;
	u16 sid;
	int i;

	cfg = iommu_group_get_iommudata(group);
	if (!cfg) {
		cfg = kzalloc(sizeof(*cfg), GFP_KERNEL);
		if (!cfg)
			return -ENOMEM;

		iommu_group_set_iommudata(group, cfg,
					  __arm_smmu_release_pci_iommudata);
	}

	if (cfg->num_streamids >= MAX_MASTER_STREAMIDS)
		return -ENOSPC;

	/*
	 * Assume Stream ID == Requester ID for now.
	 * We need a way to describe the ID mappings in FDT.
	 */
	pci_for_each_dma_alias(pdev, __arm_smmu_get_pci_sid, &sid);
	for (i = 0; i < cfg->num_streamids; ++i)
		if (cfg->streamids[i] == sid)
			break;

	/* Avoid duplicate SIDs, as this can lead to SMR conflicts */
	if (i == cfg->num_streamids)
		cfg->streamids[cfg->num_streamids++] = sid;

	return 0;
}

static int arm_smmu_init_platform_device(struct device *dev,
					 struct iommu_group *group)
{
	struct arm_smmu_device *smmu = find_smmu_for_device(dev);
	struct arm_smmu_master *master;

	if (!smmu)
		return -ENODEV;

	master = find_smmu_master(smmu, dev->of_node);
	if (!master)
		return -ENODEV;

	iommu_group_set_iommudata(group, &master->cfg, NULL);

	return 0;
}

static int arm_smmu_add_device(struct device *dev)
{
	struct iommu_group *group;

	group = iommu_group_get_for_dev(dev);
	if (IS_ERR(group))
		return PTR_ERR(group);

	iommu_group_put(group);
	return 0;
}

static void arm_smmu_remove_device(struct device *dev)
{
	iommu_group_remove_device(dev);
}

static struct iommu_group *arm_smmu_device_group(struct device *dev)
{
	struct iommu_group *group;
	int ret;

	if (dev_is_pci(dev))
		group = pci_device_group(dev);
	else
		group = generic_device_group(dev);

	if (IS_ERR(group))
		return group;

	if (dev_is_pci(dev))
		ret = arm_smmu_init_pci_device(to_pci_dev(dev), group);
	else
		ret = arm_smmu_init_platform_device(dev, group);

	if (ret) {
		iommu_group_put(group);
		group = ERR_PTR(ret);
	}

	return group;
}

static int arm_smmu_domain_get_attr(struct iommu_domain *domain,
				    enum iommu_attr attr, void *data)
{
	struct arm_smmu_domain *smmu_domain = to_smmu_domain(domain);

	switch (attr) {
	case DOMAIN_ATTR_NESTING:
		*(int *)data = (smmu_domain->stage == ARM_SMMU_DOMAIN_NESTED);
		return 0;
	default:
		return -ENODEV;
	}
}

static int arm_smmu_domain_set_attr(struct iommu_domain *domain,
				    enum iommu_attr attr, void *data)
{
	int ret = 0;
	struct arm_smmu_domain *smmu_domain = to_smmu_domain(domain);

	mutex_lock(&smmu_domain->init_mutex);

	switch (attr) {
	case DOMAIN_ATTR_NESTING:
		if (smmu_domain->smmu) {
			ret = -EPERM;
			goto out_unlock;
		}

		if (*(int *)data)
			smmu_domain->stage = ARM_SMMU_DOMAIN_NESTED;
		else
			smmu_domain->stage = ARM_SMMU_DOMAIN_S1;

		break;
	default:
		ret = -ENODEV;
	}

out_unlock:
	mutex_unlock(&smmu_domain->init_mutex);
	return ret;
}

static struct iommu_ops arm_smmu_ops = {
	.capable		= arm_smmu_capable,
	.domain_alloc		= arm_smmu_domain_alloc,
	.domain_free		= arm_smmu_domain_free,
	.attach_dev		= arm_smmu_attach_dev,
	.map			= arm_smmu_map,
	.unmap			= arm_smmu_unmap,
	.map_sg			= default_iommu_map_sg,
	.iova_to_phys		= arm_smmu_iova_to_phys,
	.add_device		= arm_smmu_add_device,
	.remove_device		= arm_smmu_remove_device,
	.device_group		= arm_smmu_device_group,
	.domain_get_attr	= arm_smmu_domain_get_attr,
	.domain_set_attr	= arm_smmu_domain_set_attr,
	.pgsize_bitmap		= -1UL, /* Restricted during device attach */
};

static void arm_smmu_device_reset(struct arm_smmu_device *smmu)
{
	void __iomem *gr0_base = ARM_SMMU_GR0(smmu);
	void __iomem *cb_base;
	int i = 0;
	u32 reg, major;

	/* clear global FSR */
	reg = readl_relaxed(ARM_SMMU_GR0_NS(smmu) + ARM_SMMU_GR0_sGFSR);
	writel(reg, ARM_SMMU_GR0_NS(smmu) + ARM_SMMU_GR0_sGFSR);

	/* Mark all SMRn as invalid and all S2CRn as bypass unless overridden */
	reg = disable_bypass ? S2CR_TYPE_FAULT : S2CR_TYPE_BYPASS;
	for (i = 0; i < smmu->num_mapping_groups; ++i) {
		writel_relaxed(0, gr0_base + ARM_SMMU_GR0_SMR(i));
		writel_relaxed(reg, gr0_base + ARM_SMMU_GR0_S2CR(i));
	}

	/*
	 * Before clearing ARM_MMU500_ACTLR_CPRE, need to
	 * clear CACHE_LOCK bit of ACR first. And, CACHE_LOCK
	 * bit is only present in MMU-500r2 onwards.
	 */
	reg = readl_relaxed(gr0_base + ARM_SMMU_GR0_ID7);
	major = (reg >> ID7_MAJOR_SHIFT) & ID7_MAJOR_MASK;
	if ((smmu->model == ARM_MMU500) && (major >= 2)) {
		reg = readl_relaxed(gr0_base + ARM_SMMU_GR0_sACR);
		reg &= ~ARM_MMU500_ACR_CACHE_LOCK;
		writel_relaxed(reg, gr0_base + ARM_SMMU_GR0_sACR);
	}

	/* Make sure all context banks are disabled and clear CB_FSR  */
	for (i = 0; i < smmu->num_context_banks; ++i) {
		cb_base = ARM_SMMU_CB_BASE(smmu) + ARM_SMMU_CB(smmu, i);
		writel_relaxed(0, cb_base + ARM_SMMU_CB_SCTLR);
		writel_relaxed(FSR_FAULT, cb_base + ARM_SMMU_CB_FSR);
		/*
		 * Disable MMU-500's not-particularly-beneficial next-page
		 * prefetcher for the sake of errata #841119 and #826419.
		 */
		if (smmu->model == ARM_MMU500) {
			reg = readl_relaxed(cb_base + ARM_SMMU_CB_ACTLR);
			reg &= ~ARM_MMU500_ACTLR_CPRE;
			writel_relaxed(reg, cb_base + ARM_SMMU_CB_ACTLR);
		}
	}

	/* Invalidate the TLB, just in case */
	writel_relaxed(0, gr0_base + ARM_SMMU_GR0_TLBIALLH);
	writel_relaxed(0, gr0_base + ARM_SMMU_GR0_TLBIALLNSNH);

	reg = readl_relaxed(ARM_SMMU_GR0_NS(smmu) + ARM_SMMU_GR0_sCR0);

	/* Enable fault reporting */
	reg |= (sCR0_GFRE | sCR0_GFIE | sCR0_GCFGFRE | sCR0_GCFGFIE);

	/* Disable TLB broadcasting. */
	reg |= (sCR0_VMIDPNE | sCR0_PTM);

	/* Enable client access, handling unmatched streams as appropriate */
	reg &= ~sCR0_CLIENTPD;
	if (disable_bypass)
		reg |= sCR0_USFCFG;
	else
		reg &= ~sCR0_USFCFG;

	/* Disable forced broadcasting */
	reg &= ~sCR0_FB;

	/* Don't upgrade barriers */
	reg &= ~(sCR0_BSU_MASK << sCR0_BSU_SHIFT);

	if (smmu->features & ARM_SMMU_FEAT_VMID16)
		reg |= sCR0_VMID16EN;

	/* Push the button */
	__arm_smmu_tlb_sync(smmu);
	writel(reg, ARM_SMMU_GR0_NS(smmu) + ARM_SMMU_GR0_sCR0);
}

static int arm_smmu_id_size_to_bits(int size)
{
	switch (size) {
	case 0:
		return 32;
	case 1:
		return 36;
	case 2:
		return 40;
	case 3:
		return 42;
	case 4:
		return 44;
	case 5:
	default:
		return 48;
	}
}

static int arm_smmu_device_cfg_probe(struct arm_smmu_device *smmu)
{
	unsigned long size;
	void __iomem *gr0_base = ARM_SMMU_GR0(smmu);
	u32 id;
	bool cttw_dt, cttw_reg;

	dev_notice(smmu->dev, "probing hardware configuration...\n");
	dev_notice(smmu->dev, "SMMUv%d with:\n",
			smmu->version == ARM_SMMU_V2 ? 2 : 1);

	/* ID0 */
	id = readl_relaxed(gr0_base + ARM_SMMU_GR0_ID0);

	/* Restrict available stages based on module parameter */
	if (force_stage == 1)
		id &= ~(ID0_S2TS | ID0_NTS);
	else if (force_stage == 2)
		id &= ~(ID0_S1TS | ID0_NTS);

	if (id & ID0_S1TS) {
		smmu->features |= ARM_SMMU_FEAT_TRANS_S1;
		dev_notice(smmu->dev, "\tstage 1 translation\n");
	}

	if (id & ID0_S2TS) {
		smmu->features |= ARM_SMMU_FEAT_TRANS_S2;
		dev_notice(smmu->dev, "\tstage 2 translation\n");
	}

	if (id & ID0_NTS) {
		smmu->features |= ARM_SMMU_FEAT_TRANS_NESTED;
		dev_notice(smmu->dev, "\tnested translation\n");
	}

	if (!(smmu->features &
		(ARM_SMMU_FEAT_TRANS_S1 | ARM_SMMU_FEAT_TRANS_S2))) {
		dev_err(smmu->dev, "\tno translation support!\n");
		return -ENODEV;
	}

	if ((id & ID0_S1TS) &&
		((smmu->version < ARM_SMMU_V2) || !(id & ID0_ATOSNS))) {
		smmu->features |= ARM_SMMU_FEAT_TRANS_OPS;
		dev_notice(smmu->dev, "\taddress translation ops\n");
	}

	/*
	 * In order for DMA API calls to work properly, we must defer to what
	 * the DT says about coherency, regardless of what the hardware claims.
	 * Fortunately, this also opens up a workaround for systems where the
	 * ID register value has ended up configured incorrectly.
	 */
	cttw_dt = of_dma_is_coherent(smmu->dev->of_node);
	cttw_reg = !!(id & ID0_CTTW);
	if (cttw_dt)
		smmu->features |= ARM_SMMU_FEAT_COHERENT_WALK;
	if (cttw_dt || cttw_reg)
		dev_notice(smmu->dev, "\t%scoherent table walk\n",
			   cttw_dt ? "" : "non-");
	if (cttw_dt != cttw_reg)
		dev_notice(smmu->dev,
			   "\t(IDR0.CTTW overridden by dma-coherent property)\n");

	if (id & ID0_SMS) {
		u32 smr, sid, mask;

		smmu->features |= ARM_SMMU_FEAT_STREAM_MATCH;
		smmu->num_mapping_groups = (id >> ID0_NUMSMRG_SHIFT) &
					   ID0_NUMSMRG_MASK;
		if (smmu->num_mapping_groups == 0) {
			dev_err(smmu->dev,
				"stream-matching supported, but no SMRs present!\n");
			return -ENODEV;
		}

		smr = SMR_MASK_MASK << SMR_MASK_SHIFT;
		smr |= (SMR_ID_MASK << SMR_ID_SHIFT);
		writel_relaxed(smr, gr0_base + ARM_SMMU_GR0_SMR(0));
		smr = readl_relaxed(gr0_base + ARM_SMMU_GR0_SMR(0));

		mask = (smr >> SMR_MASK_SHIFT) & SMR_MASK_MASK;
		sid = (smr >> SMR_ID_SHIFT) & SMR_ID_MASK;
		if ((mask & sid) != sid) {
			dev_err(smmu->dev,
				"SMR mask bits (0x%x) insufficient for ID field (0x%x)\n",
				mask, sid);
			return -ENODEV;
		}

		dev_notice(smmu->dev,
			   "\tstream matching with %u register groups, mask 0x%x",
			   smmu->num_mapping_groups, mask);
	} else {
		smmu->num_mapping_groups = (id >> ID0_NUMSIDB_SHIFT) &
					   ID0_NUMSIDB_MASK;
	}

	if (smmu->version < ARM_SMMU_V2 || !(id & ID0_PTFS_NO_AARCH32)) {
		smmu->features |= ARM_SMMU_FEAT_FMT_AARCH32_L;
		if (!(id & ID0_PTFS_NO_AARCH32S))
			smmu->features |= ARM_SMMU_FEAT_FMT_AARCH32_S;
	}

	/* ID1 */
	id = readl_relaxed(gr0_base + ARM_SMMU_GR0_ID1);
	smmu->pgshift = (id & ID1_PAGESIZE) ? 16 : 12;

	/* Check for size mismatch of SMMU address space from mapped region */
	size = 1 << (((id >> ID1_NUMPAGENDXB_SHIFT) & ID1_NUMPAGENDXB_MASK) + 1);
	size *= 2 << smmu->pgshift;
	if (smmu->size != size)
		dev_warn(smmu->dev,
			"SMMU address space size (0x%lx) differs from mapped region size (0x%lx)!\n",
			size, smmu->size);

	smmu->num_s2_context_banks = (id >> ID1_NUMS2CB_SHIFT) & ID1_NUMS2CB_MASK;
	smmu->num_context_banks = (id >> ID1_NUMCB_SHIFT) & ID1_NUMCB_MASK;
	if (smmu->num_s2_context_banks > smmu->num_context_banks) {
		dev_err(smmu->dev, "impossible number of S2 context banks!\n");
		return -ENODEV;
	}
	dev_notice(smmu->dev, "\t%u context banks (%u stage-2 only)\n",
		   smmu->num_context_banks, smmu->num_s2_context_banks);
	/*
	 * Cavium CN88xx erratum #27704.
	 * Ensure ASID and VMID allocation is unique across all SMMUs in
	 * the system.
	 */
	if (smmu->model == CAVIUM_SMMUV2) {
		smmu->cavium_id_base =
			atomic_add_return(smmu->num_context_banks,
					  &cavium_smmu_context_count);
		smmu->cavium_id_base -= smmu->num_context_banks;
	}

	/* ID2 */
	id = readl_relaxed(gr0_base + ARM_SMMU_GR0_ID2);
	size = arm_smmu_id_size_to_bits((id >> ID2_IAS_SHIFT) & ID2_IAS_MASK);
	smmu->ipa_size = size;

	/* The output mask is also applied for bypass */
	size = arm_smmu_id_size_to_bits((id >> ID2_OAS_SHIFT) & ID2_OAS_MASK);
	smmu->pa_size = size;

	if (id & ID2_VMID16)
		smmu->features |= ARM_SMMU_FEAT_VMID16;

	/*
	 * What the page table walker can address actually depends on which
	 * descriptor format is in use, but since a) we don't know that yet,
	 * and b) it can vary per context bank, this will have to do...
	 */
	if (dma_set_mask_and_coherent(smmu->dev, DMA_BIT_MASK(size)))
		dev_warn(smmu->dev,
			 "failed to set DMA mask for table walker\n");

	if (smmu->version < ARM_SMMU_V2) {
		smmu->va_size = smmu->ipa_size;
		if (smmu->version == ARM_SMMU_V1_64K)
			smmu->features |= ARM_SMMU_FEAT_FMT_AARCH64_64K;
	} else {
		size = (id >> ID2_UBS_SHIFT) & ID2_UBS_MASK;
		smmu->va_size = arm_smmu_id_size_to_bits(size);
		if (id & ID2_PTFS_4K)
			smmu->features |= ARM_SMMU_FEAT_FMT_AARCH64_4K;
		if (id & ID2_PTFS_16K)
			smmu->features |= ARM_SMMU_FEAT_FMT_AARCH64_16K;
		if (id & ID2_PTFS_64K)
			smmu->features |= ARM_SMMU_FEAT_FMT_AARCH64_64K;
	}

	/* Now we've corralled the various formats, what'll it do? */
	if (smmu->features & ARM_SMMU_FEAT_FMT_AARCH32_S)
		smmu->pgsize_bitmap |= SZ_4K | SZ_64K | SZ_1M | SZ_16M;
	if (smmu->features &
	    (ARM_SMMU_FEAT_FMT_AARCH32_L | ARM_SMMU_FEAT_FMT_AARCH64_4K))
		smmu->pgsize_bitmap |= SZ_4K | SZ_2M | SZ_1G;
	if (smmu->features & ARM_SMMU_FEAT_FMT_AARCH64_16K)
		smmu->pgsize_bitmap |= SZ_16K | SZ_32M;
	if (smmu->features & ARM_SMMU_FEAT_FMT_AARCH64_64K)
		smmu->pgsize_bitmap |= SZ_64K | SZ_512M;

	if (arm_smmu_ops.pgsize_bitmap == -1UL)
		arm_smmu_ops.pgsize_bitmap = smmu->pgsize_bitmap;
	else
		arm_smmu_ops.pgsize_bitmap |= smmu->pgsize_bitmap;
	dev_notice(smmu->dev, "\tSupported page sizes: 0x%08lx\n",
		   smmu->pgsize_bitmap);


	if (smmu->features & ARM_SMMU_FEAT_TRANS_S1)
		dev_notice(smmu->dev, "\tStage-1: %lu-bit VA -> %lu-bit IPA\n",
			   smmu->va_size, smmu->ipa_size);

	if (smmu->features & ARM_SMMU_FEAT_TRANS_S2)
		dev_notice(smmu->dev, "\tStage-2: %lu-bit IPA -> %lu-bit PA\n",
			   smmu->ipa_size, smmu->pa_size);

	return 0;
}

struct arm_smmu_match_data {
	enum arm_smmu_arch_version version;
	enum arm_smmu_implementation model;
};

#define ARM_SMMU_MATCH_DATA(name, ver, imp)	\
static struct arm_smmu_match_data name = { .version = ver, .model = imp }

ARM_SMMU_MATCH_DATA(smmu_generic_v1, ARM_SMMU_V1, GENERIC_SMMU);
ARM_SMMU_MATCH_DATA(smmu_generic_v2, ARM_SMMU_V2, GENERIC_SMMU);
ARM_SMMU_MATCH_DATA(arm_mmu401, ARM_SMMU_V1_64K, GENERIC_SMMU);
ARM_SMMU_MATCH_DATA(arm_mmu500, ARM_SMMU_V2, ARM_MMU500);
ARM_SMMU_MATCH_DATA(cavium_smmuv2, ARM_SMMU_V2, CAVIUM_SMMUV2);

static const struct of_device_id arm_smmu_of_match[] = {
	{ .compatible = "arm,smmu-v1", .data = &smmu_generic_v1 },
	{ .compatible = "arm,smmu-v2", .data = &smmu_generic_v2 },
	{ .compatible = "arm,mmu-400", .data = &smmu_generic_v1 },
	{ .compatible = "arm,mmu-401", .data = &arm_mmu401 },
	{ .compatible = "arm,mmu-500", .data = &arm_mmu500 },
	{ .compatible = "cavium,smmu-v2", .data = &cavium_smmuv2 },
	{ },
};
MODULE_DEVICE_TABLE(of, arm_smmu_of_match);

static int arm_smmu_device_dt_probe(struct platform_device *pdev)
{
	const struct of_device_id *of_id;
	const struct arm_smmu_match_data *data;
	struct resource *res;
	struct arm_smmu_device *smmu;
	struct device *dev = &pdev->dev;
	struct rb_node *node;
	struct of_phandle_iterator it;
	struct arm_smmu_phandle_args *masterspec;
	int num_irqs, i, err;

	smmu = devm_kzalloc(dev, sizeof(*smmu), GFP_KERNEL);
	if (!smmu) {
		dev_err(dev, "failed to allocate arm_smmu_device\n");
		return -ENOMEM;
	}
	smmu->dev = dev;

	of_id = of_match_node(arm_smmu_of_match, dev->of_node);
	data = of_id->data;
	smmu->version = data->version;
	smmu->model = data->model;

	res = platform_get_resource(pdev, IORESOURCE_MEM, 0);
	smmu->base = devm_ioremap_resource(dev, res);
	if (IS_ERR(smmu->base))
		return PTR_ERR(smmu->base);
	smmu->size = resource_size(res);

	if (of_property_read_u32(dev->of_node, "#global-interrupts",
				 &smmu->num_global_irqs)) {
		dev_err(dev, "missing #global-interrupts property\n");
		return -ENODEV;
	}

	num_irqs = 0;
	while ((res = platform_get_resource(pdev, IORESOURCE_IRQ, num_irqs))) {
		num_irqs++;
		if (num_irqs > smmu->num_global_irqs)
			smmu->num_context_irqs++;
	}

	if (!smmu->num_context_irqs) {
		dev_err(dev, "found %d interrupts but expected at least %d\n",
			num_irqs, smmu->num_global_irqs + 1);
		return -ENODEV;
	}

	smmu->irqs = devm_kzalloc(dev, sizeof(*smmu->irqs) * num_irqs,
				  GFP_KERNEL);
	if (!smmu->irqs) {
		dev_err(dev, "failed to allocate %d irqs\n", num_irqs);
		return -ENOMEM;
	}

	for (i = 0; i < num_irqs; ++i) {
		int irq = platform_get_irq(pdev, i);

		if (irq < 0) {
			dev_err(dev, "failed to get irq index %d\n", i);
			return -ENODEV;
		}
		smmu->irqs[i] = irq;
	}

	err = arm_smmu_device_cfg_probe(smmu);
	if (err)
		return err;

	i = 0;
	smmu->masters = RB_ROOT;

	err = -ENOMEM;
	/* No need to zero the memory for masterspec */
	masterspec = kmalloc(sizeof(*masterspec), GFP_KERNEL);
	if (!masterspec)
		goto out_put_masters;

	of_for_each_phandle(&it, err, dev->of_node,
			    "mmu-masters", "#stream-id-cells", 0) {
		int count = of_phandle_iterator_args(&it, masterspec->args,
						     MAX_MASTER_STREAMIDS);
		masterspec->np		= of_node_get(it.node);
		masterspec->args_count	= count;

		err = register_smmu_master(smmu, dev, masterspec);
		if (err) {
			dev_err(dev, "failed to add master %s\n",
				masterspec->np->name);
			kfree(masterspec);
			goto out_put_masters;
		}

		i++;
	}

	dev_notice(dev, "registered %d master devices\n", i);

	kfree(masterspec);

	parse_driver_options(smmu);

	if (smmu->version == ARM_SMMU_V2 &&
	    smmu->num_context_banks != smmu->num_context_irqs) {
		dev_err(dev,
			"found only %d context interrupt(s) but %d required\n",
			smmu->num_context_irqs, smmu->num_context_banks);
		err = -ENODEV;
		goto out_put_masters;
	}

	for (i = 0; i < smmu->num_global_irqs; ++i) {
		err = request_irq(smmu->irqs[i],
				  arm_smmu_global_fault,
				  IRQF_SHARED,
				  "arm-smmu global fault",
				  smmu);
		if (err) {
			dev_err(dev, "failed to request global IRQ %d (%u)\n",
				i, smmu->irqs[i]);
			goto out_free_irqs;
		}
	}

	INIT_LIST_HEAD(&smmu->list);
	spin_lock(&arm_smmu_devices_lock);
	list_add(&smmu->list, &arm_smmu_devices);
	spin_unlock(&arm_smmu_devices_lock);

	arm_smmu_device_reset(smmu);
	return 0;

out_free_irqs:
	while (i--)
		free_irq(smmu->irqs[i], smmu);

out_put_masters:
	for (node = rb_first(&smmu->masters); node; node = rb_next(node)) {
		struct arm_smmu_master *master
			= container_of(node, struct arm_smmu_master, node);
		of_node_put(master->of_node);
	}

	return err;
}

static int arm_smmu_device_remove(struct platform_device *pdev)
{
	int i;
	struct device *dev = &pdev->dev;
	struct arm_smmu_device *curr, *smmu = NULL;
	struct rb_node *node;

	spin_lock(&arm_smmu_devices_lock);
	list_for_each_entry(curr, &arm_smmu_devices, list) {
		if (curr->dev == dev) {
			smmu = curr;
			list_del(&smmu->list);
			break;
		}
	}
	spin_unlock(&arm_smmu_devices_lock);

	if (!smmu)
		return -ENODEV;

	for (node = rb_first(&smmu->masters); node; node = rb_next(node)) {
		struct arm_smmu_master *master
			= container_of(node, struct arm_smmu_master, node);
		of_node_put(master->of_node);
	}

	if (!bitmap_empty(smmu->context_map, ARM_SMMU_MAX_CBS))
		dev_err(dev, "removing device with active domains!\n");

	for (i = 0; i < smmu->num_global_irqs; ++i)
		free_irq(smmu->irqs[i], smmu);

	/* Turn the thing off */
	writel(sCR0_CLIENTPD, ARM_SMMU_GR0_NS(smmu) + ARM_SMMU_GR0_sCR0);
	return 0;
}

static struct platform_driver arm_smmu_driver = {
	.driver	= {
		.name		= "arm-smmu",
		.of_match_table	= of_match_ptr(arm_smmu_of_match),
	},
	.probe	= arm_smmu_device_dt_probe,
	.remove	= arm_smmu_device_remove,
};

static int __init arm_smmu_init(void)
{
	struct device_node *np;
	int ret;

	/*
	 * Play nice with systems that don't have an ARM SMMU by checking that
	 * an ARM SMMU exists in the system before proceeding with the driver
	 * and IOMMU bus operation registration.
	 */
	np = of_find_matching_node(NULL, arm_smmu_of_match);
	if (!np)
		return 0;

	of_node_put(np);

	ret = platform_driver_register(&arm_smmu_driver);
	if (ret)
		return ret;

	/* Oh, for a proper bus abstraction */
	if (!iommu_present(&platform_bus_type))
		bus_set_iommu(&platform_bus_type, &arm_smmu_ops);

#ifdef CONFIG_ARM_AMBA
	if (!iommu_present(&amba_bustype))
		bus_set_iommu(&amba_bustype, &arm_smmu_ops);
#endif

#ifdef CONFIG_PCI
	if (!iommu_present(&pci_bus_type))
		bus_set_iommu(&pci_bus_type, &arm_smmu_ops);
#endif

	return 0;
}

static void __exit arm_smmu_exit(void)
{
	return platform_driver_unregister(&arm_smmu_driver);
}

subsys_initcall(arm_smmu_init);
module_exit(arm_smmu_exit);

MODULE_DESCRIPTION("IOMMU API for ARM architected SMMU implementations");
MODULE_AUTHOR("Will Deacon <will.deacon@arm.com>");
MODULE_LICENSE("GPL v2");<|MERGE_RESOLUTION|>--- conflicted
+++ resolved
@@ -397,17 +397,12 @@
 	struct iommu_domain		domain;
 };
 
-<<<<<<< HEAD
-=======
 struct arm_smmu_phandle_args {
 	struct device_node *np;
 	int args_count;
 	uint32_t args[MAX_MASTER_STREAMIDS];
 };
 
-static struct iommu_ops arm_smmu_ops;
-
->>>>>>> f2c27767
 static DEFINE_SPINLOCK(arm_smmu_devices_lock);
 static LIST_HEAD(arm_smmu_devices);
 
