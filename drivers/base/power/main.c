/*
 * drivers/base/power/main.c - Where the driver meets power management.
 *
 * Copyright (c) 2003 Patrick Mochel
 * Copyright (c) 2003 Open Source Development Lab
 *
 * This file is released under the GPLv2
 *
 *
 * The driver model core calls device_pm_add() when a device is registered.
 * This will initialize the embedded device_pm_info object in the device
 * and add it to the list of power-controlled devices. sysfs entries for
 * controlling device power management will also be added.
 *
 * A separate list is used for keeping track of power info, because the power
 * domain dependencies may differ from the ancestral dependencies that the
 * subsystem list maintains.
 */

#include <linux/device.h>
#include <linux/kallsyms.h>
#include <linux/export.h>
#include <linux/mutex.h>
#include <linux/pm.h>
#include <linux/pm_runtime.h>
#include <linux/pm-trace.h>
#include <linux/pm_wakeirq.h>
#include <linux/interrupt.h>
#include <linux/sched.h>
#include <linux/sched/debug.h>
#include <linux/async.h>
#include <linux/suspend.h>
#include <trace/events/power.h>
#include <linux/cpufreq.h>
#include <linux/cpuidle.h>
#include <linux/timer.h>
#include <linux/wakeup_reason.h>
<<<<<<< HEAD
#include <linux/sec_debug.h>
=======
>>>>>>> 628e0702

#include "../base.h"
#include "power.h"

#ifdef CONFIG_SEC_DEBUG
#include <linux/sec_debug.h>
#endif

#ifdef CONFIG_BOEFFLA_WL_BLOCKER
void pm_print_active_wakeup_sources(void);
#endif

typedef int (*pm_callback_t)(struct device *);

/*
 * The entries in the dpm_list list are in a depth first order, simply
 * because children are guaranteed to be discovered after parents, and
 * are inserted at the back of the list on discovery.
 *
 * Since device_pm_add() may be called with a device lock held,
 * we must never try to acquire a device lock while holding
 * dpm_list_mutex.
 */

LIST_HEAD(dpm_list);
static LIST_HEAD(dpm_prepared_list);
static LIST_HEAD(dpm_suspended_list);
static LIST_HEAD(dpm_late_early_list);
static LIST_HEAD(dpm_noirq_list);

struct suspend_stats suspend_stats;
static DEFINE_MUTEX(dpm_list_mtx);
static pm_message_t pm_transition;

static int async_error;

static const char *pm_verb(int event)
{
	switch (event) {
	case PM_EVENT_SUSPEND:
		return "suspend";
	case PM_EVENT_RESUME:
		return "resume";
	case PM_EVENT_FREEZE:
		return "freeze";
	case PM_EVENT_QUIESCE:
		return "quiesce";
	case PM_EVENT_HIBERNATE:
		return "hibernate";
	case PM_EVENT_THAW:
		return "thaw";
	case PM_EVENT_RESTORE:
		return "restore";
	case PM_EVENT_RECOVER:
		return "recover";
	default:
		return "(unknown PM event)";
	}
}

/**
 * device_pm_sleep_init - Initialize system suspend-related device fields.
 * @dev: Device object being initialized.
 */
void device_pm_sleep_init(struct device *dev)
{
	dev->power.is_prepared = false;
	dev->power.is_suspended = false;
	dev->power.is_noirq_suspended = false;
	dev->power.is_late_suspended = false;
	init_completion(&dev->power.completion);
	complete_all(&dev->power.completion);
	dev->power.wakeup = NULL;
	INIT_LIST_HEAD(&dev->power.entry);
}

/**
 * device_pm_lock - Lock the list of active devices used by the PM core.
 */
void device_pm_lock(void)
{
	mutex_lock(&dpm_list_mtx);
}

/**
 * device_pm_unlock - Unlock the list of active devices used by the PM core.
 */
void device_pm_unlock(void)
{
	mutex_unlock(&dpm_list_mtx);
}

/**
 * device_pm_add - Add a device to the PM core's list of active devices.
 * @dev: Device to add to the list.
 */
void device_pm_add(struct device *dev)
{
	/* Skip PM setup/initialization. */
	if (device_pm_not_required(dev))
		return;

	pr_debug("PM: Adding info for %s:%s\n",
		 dev->bus ? dev->bus->name : "No Bus", dev_name(dev));
	device_pm_check_callbacks(dev);
	mutex_lock(&dpm_list_mtx);
	if (dev->parent && dev->parent->power.is_prepared)
		dev_warn(dev, "parent %s should not be sleeping\n",
			dev_name(dev->parent));
	list_add_tail(&dev->power.entry, &dpm_list);
	dev->power.in_dpm_list = true;
	mutex_unlock(&dpm_list_mtx);
}

/**
 * device_pm_remove - Remove a device from the PM core's list of active devices.
 * @dev: Device to be removed from the list.
 */
void device_pm_remove(struct device *dev)
{
	if (device_pm_not_required(dev))
		return;

	pr_debug("PM: Removing info for %s:%s\n",
		 dev->bus ? dev->bus->name : "No Bus", dev_name(dev));
	complete_all(&dev->power.completion);
	mutex_lock(&dpm_list_mtx);
	list_del_init(&dev->power.entry);
	dev->power.in_dpm_list = false;
	mutex_unlock(&dpm_list_mtx);
	device_wakeup_disable(dev);
	pm_runtime_remove(dev);
	device_pm_check_callbacks(dev);
}

/**
 * device_pm_move_before - Move device in the PM core's list of active devices.
 * @deva: Device to move in dpm_list.
 * @devb: Device @deva should come before.
 */
void device_pm_move_before(struct device *deva, struct device *devb)
{
	pr_debug("PM: Moving %s:%s before %s:%s\n",
		 deva->bus ? deva->bus->name : "No Bus", dev_name(deva),
		 devb->bus ? devb->bus->name : "No Bus", dev_name(devb));
	/* Delete deva from dpm_list and reinsert before devb. */
	list_move_tail(&deva->power.entry, &devb->power.entry);
}

/**
 * device_pm_move_after - Move device in the PM core's list of active devices.
 * @deva: Device to move in dpm_list.
 * @devb: Device @deva should come after.
 */
void device_pm_move_after(struct device *deva, struct device *devb)
{
	pr_debug("PM: Moving %s:%s after %s:%s\n",
		 deva->bus ? deva->bus->name : "No Bus", dev_name(deva),
		 devb->bus ? devb->bus->name : "No Bus", dev_name(devb));
	/* Delete deva from dpm_list and reinsert after devb. */
	list_move(&deva->power.entry, &devb->power.entry);
}

/**
 * device_pm_move_last - Move device to end of the PM core's list of devices.
 * @dev: Device to move in dpm_list.
 */
void device_pm_move_last(struct device *dev)
{
	pr_debug("PM: Moving %s:%s to end of list\n",
		 dev->bus ? dev->bus->name : "No Bus", dev_name(dev));
	list_move_tail(&dev->power.entry, &dpm_list);
}

static ktime_t initcall_debug_start(struct device *dev)
{
	ktime_t calltime = 0;

	if (pm_print_times_enabled) {
		pr_info("calling  %s+ @ %i, parent: %s\n",
			dev_name(dev), task_pid_nr(current),
			dev->parent ? dev_name(dev->parent) : "none");
		calltime = ktime_get();
	}

	return calltime;
}

static void initcall_debug_report(struct device *dev, ktime_t calltime,
				  int error, pm_message_t state,
				  const char *info)
{
	ktime_t rettime;
	s64 nsecs;

	rettime = ktime_get();
	nsecs = (s64) ktime_to_ns(ktime_sub(rettime, calltime));

	if (pm_print_times_enabled) {
		pr_info("call %s+ returned %d after %Ld usecs\n", dev_name(dev),
			error, (unsigned long long)nsecs >> 10);
	}
}

/**
 * dpm_wait - Wait for a PM operation to complete.
 * @dev: Device to wait for.
 * @async: If unset, wait only if the device's power.async_suspend flag is set.
 */
static void dpm_wait(struct device *dev, bool async)
{
	if (!dev)
		return;

	if (async || (pm_async_enabled && dev->power.async_suspend))
		wait_for_completion(&dev->power.completion);
}

static int dpm_wait_fn(struct device *dev, void *async_ptr)
{
	dpm_wait(dev, *((bool *)async_ptr));
	return 0;
}

static void dpm_wait_for_children(struct device *dev, bool async)
{
       device_for_each_child(dev, &async, dpm_wait_fn);
}

static void dpm_wait_for_suppliers(struct device *dev, bool async)
{
	struct device_link *link;
	int idx;

	idx = device_links_read_lock();

	/*
	 * If the supplier goes away right after we've checked the link to it,
	 * we'll wait for its completion to change the state, but that's fine,
	 * because the only things that will block as a result are the SRCU
	 * callbacks freeing the link objects for the links in the list we're
	 * walking.
	 */
	list_for_each_entry_rcu(link, &dev->links.suppliers, c_node)
		if (READ_ONCE(link->status) != DL_STATE_DORMANT)
			dpm_wait(link->supplier, async);

	device_links_read_unlock(idx);
}

static bool dpm_wait_for_superior(struct device *dev, bool async)
{
	struct device *parent;

	/*
	 * If the device is resumed asynchronously and the parent's callback
	 * deletes both the device and the parent itself, the parent object may
	 * be freed while this function is running, so avoid that by reference
	 * counting the parent once more unless the device has been deleted
	 * already (in which case return right away).
	 */
	mutex_lock(&dpm_list_mtx);

	if (!device_pm_initialized(dev)) {
		mutex_unlock(&dpm_list_mtx);
		return false;
	}

	parent = get_device(dev->parent);

	mutex_unlock(&dpm_list_mtx);

	dpm_wait(parent, async);
	put_device(parent);

	dpm_wait_for_suppliers(dev, async);

	/*
	 * If the parent's callback has deleted the device, attempting to resume
	 * it would be invalid, so avoid doing that then.
	 */
	return device_pm_initialized(dev);
}

static void dpm_wait_for_consumers(struct device *dev, bool async)
{
	struct device_link *link;
	int idx;

	idx = device_links_read_lock();

	/*
	 * The status of a device link can only be changed from "dormant" by a
	 * probe, but that cannot happen during system suspend/resume.  In
	 * theory it can change to "dormant" at that time, but then it is
	 * reasonable to wait for the target device anyway (eg. if it goes
	 * away, it's better to wait for it to go away completely and then
	 * continue instead of trying to continue in parallel with its
	 * unregistration).
	 */
	list_for_each_entry_rcu(link, &dev->links.consumers, s_node)
		if (READ_ONCE(link->status) != DL_STATE_DORMANT)
			dpm_wait(link->consumer, async);

	device_links_read_unlock(idx);
}

static void dpm_wait_for_subordinate(struct device *dev, bool async)
{
	dpm_wait_for_children(dev, async);
	dpm_wait_for_consumers(dev, async);
}

/**
 * pm_op - Return the PM operation appropriate for given PM event.
 * @ops: PM operations to choose from.
 * @state: PM transition of the system being carried out.
 */
static pm_callback_t pm_op(const struct dev_pm_ops *ops, pm_message_t state)
{
	switch (state.event) {
#ifdef CONFIG_SUSPEND
	case PM_EVENT_SUSPEND:
		return ops->suspend;
	case PM_EVENT_RESUME:
		return ops->resume;
#endif /* CONFIG_SUSPEND */
#ifdef CONFIG_HIBERNATE_CALLBACKS
	case PM_EVENT_FREEZE:
	case PM_EVENT_QUIESCE:
		return ops->freeze;
	case PM_EVENT_HIBERNATE:
		return ops->poweroff;
	case PM_EVENT_THAW:
	case PM_EVENT_RECOVER:
		return ops->thaw;
		break;
	case PM_EVENT_RESTORE:
		return ops->restore;
#endif /* CONFIG_HIBERNATE_CALLBACKS */
	}

	return NULL;
}

/**
 * pm_late_early_op - Return the PM operation appropriate for given PM event.
 * @ops: PM operations to choose from.
 * @state: PM transition of the system being carried out.
 *
 * Runtime PM is disabled for @dev while this function is being executed.
 */
static pm_callback_t pm_late_early_op(const struct dev_pm_ops *ops,
				      pm_message_t state)
{
	switch (state.event) {
#ifdef CONFIG_SUSPEND
	case PM_EVENT_SUSPEND:
		return ops->suspend_late;
	case PM_EVENT_RESUME:
		return ops->resume_early;
#endif /* CONFIG_SUSPEND */
#ifdef CONFIG_HIBERNATE_CALLBACKS
	case PM_EVENT_FREEZE:
	case PM_EVENT_QUIESCE:
		return ops->freeze_late;
	case PM_EVENT_HIBERNATE:
		return ops->poweroff_late;
	case PM_EVENT_THAW:
	case PM_EVENT_RECOVER:
		return ops->thaw_early;
	case PM_EVENT_RESTORE:
		return ops->restore_early;
#endif /* CONFIG_HIBERNATE_CALLBACKS */
	}

	return NULL;
}

/**
 * pm_noirq_op - Return the PM operation appropriate for given PM event.
 * @ops: PM operations to choose from.
 * @state: PM transition of the system being carried out.
 *
 * The driver of @dev will not receive interrupts while this function is being
 * executed.
 */
static pm_callback_t pm_noirq_op(const struct dev_pm_ops *ops, pm_message_t state)
{
	switch (state.event) {
#ifdef CONFIG_SUSPEND
	case PM_EVENT_SUSPEND:
		return ops->suspend_noirq;
	case PM_EVENT_RESUME:
		return ops->resume_noirq;
#endif /* CONFIG_SUSPEND */
#ifdef CONFIG_HIBERNATE_CALLBACKS
	case PM_EVENT_FREEZE:
	case PM_EVENT_QUIESCE:
		return ops->freeze_noirq;
	case PM_EVENT_HIBERNATE:
		return ops->poweroff_noirq;
	case PM_EVENT_THAW:
	case PM_EVENT_RECOVER:
		return ops->thaw_noirq;
	case PM_EVENT_RESTORE:
		return ops->restore_noirq;
#endif /* CONFIG_HIBERNATE_CALLBACKS */
	}

	return NULL;
}

static void pm_dev_dbg(struct device *dev, pm_message_t state, const char *info)
{
	dev_dbg(dev, "%s%s%s\n", info, pm_verb(state.event),
		((state.event & PM_EVENT_SLEEP) && device_may_wakeup(dev)) ?
		", may wakeup" : "");
}

static void pm_dev_err(struct device *dev, pm_message_t state, const char *info,
			int error)
{
	printk(KERN_ERR "PM: Device %s failed to %s%s: error %d\n",
		dev_name(dev), pm_verb(state.event), info, error);
}

static void dpm_show_time(ktime_t starttime, pm_message_t state, int error,
			  const char *info)
{
	ktime_t calltime;
	u64 usecs64;
	int usecs;

	calltime = ktime_get();
	usecs64 = ktime_to_ns(ktime_sub(calltime, starttime));
	do_div(usecs64, NSEC_PER_USEC);
	usecs = usecs64;
	if (usecs == 0)
		usecs = 1;

	pm_pr_dbg("%s%s%s of devices %s after %ld.%03ld msecs\n",
		  info ?: "", info ? " " : "", pm_verb(state.event),
		  error ? "aborted" : "complete",
		  usecs / USEC_PER_MSEC, usecs % USEC_PER_MSEC);
}

static int dpm_run_callback(pm_callback_t cb, struct device *dev,
			    pm_message_t state, const char *info)
{
	ktime_t calltime;
	int error;

	if (!cb)
		return 0;

	calltime = initcall_debug_start(dev);

	pm_dev_dbg(dev, state, info);
	trace_device_pm_callback_start(dev, info, state.event);
	dbg_snapshot_suspend((char *)info, cb, dev, state.event, DSS_FLAG_IN);
	error = cb(dev);
	dbg_snapshot_suspend((char *)info, cb, dev, state.event, DSS_FLAG_OUT);
	trace_device_pm_callback_end(dev, error);
	suspend_report_result(cb, error);

	initcall_debug_report(dev, calltime, error, state, info);

	return error;
}

#ifdef CONFIG_DPM_WATCHDOG
struct dpm_watchdog {
	struct device		*dev;
	struct task_struct	*tsk;
	struct timer_list	timer;
};

#define DECLARE_DPM_WATCHDOG_ON_STACK(wd) \
	struct dpm_watchdog wd

/**
 * dpm_watchdog_handler - Driver suspend / resume watchdog handler.
 * @data: Watchdog object address.
 *
 * Called when a driver has timed out suspending or resuming.
 * There's not much we can do here to recover so panic() to
 * capture a crash-dump in pstore.
 */
static void dpm_watchdog_handler(unsigned long data)
{
	struct dpm_watchdog *wd = (void *)data;

	dev_emerg(wd->dev, "**** DPM device timeout ****\n");
	show_stack(wd->tsk, NULL);
	panic("%s %s: unrecoverable failure\n",
		dev_driver_string(wd->dev), dev_name(wd->dev));
}

/**
 * dpm_watchdog_set - Enable pm watchdog for given device.
 * @wd: Watchdog. Must be allocated on the stack.
 * @dev: Device to handle.
 */
static void dpm_watchdog_set(struct dpm_watchdog *wd, struct device *dev)
{
	struct timer_list *timer = &wd->timer;

	wd->dev = dev;
	wd->tsk = current;

	init_timer_on_stack(timer);
	/* use same timeout value for both suspend and resume */
	timer->expires = jiffies + HZ * CONFIG_DPM_WATCHDOG_TIMEOUT;
	timer->function = dpm_watchdog_handler;
	timer->data = (unsigned long)wd;
	add_timer(timer);
}

/**
 * dpm_watchdog_clear - Disable suspend/resume watchdog.
 * @wd: Watchdog to disable.
 */
static void dpm_watchdog_clear(struct dpm_watchdog *wd)
{
	struct timer_list *timer = &wd->timer;

	del_timer_sync(timer);
	destroy_timer_on_stack(timer);
}
#else
#define DECLARE_DPM_WATCHDOG_ON_STACK(wd)
#define dpm_watchdog_set(x, y)
#define dpm_watchdog_clear(x)
#endif

/*------------------------- Resume routines -------------------------*/

/**
 * device_resume_noirq - Execute an "early resume" callback for given device.
 * @dev: Device to handle.
 * @state: PM transition of the system being carried out.
 * @async: If true, the device is being resumed asynchronously.
 *
 * The driver of @dev will not receive interrupts while this function is being
 * executed.
 */
static int device_resume_noirq(struct device *dev, pm_message_t state, bool async)
{
	pm_callback_t callback = NULL;
	const char *info = NULL;
	int error = 0;

	TRACE_DEVICE(dev);
	TRACE_RESUME(0);

	if (dev->power.syscore || dev->power.direct_complete)
		goto Out;

	if (!dev->power.is_noirq_suspended)
		goto Out;

	if (!dpm_wait_for_superior(dev, async))
		goto Out;

	if (dev->pm_domain) {
		info = "noirq power domain ";
		callback = pm_noirq_op(&dev->pm_domain->ops, state);
	} else if (dev->type && dev->type->pm) {
		info = "noirq type ";
		callback = pm_noirq_op(dev->type->pm, state);
	} else if (dev->class && dev->class->pm) {
		info = "noirq class ";
		callback = pm_noirq_op(dev->class->pm, state);
	} else if (dev->bus && dev->bus->pm) {
		info = "noirq bus ";
		callback = pm_noirq_op(dev->bus->pm, state);
	}

	if (!callback && dev->driver && dev->driver->pm) {
		info = "noirq driver ";
		callback = pm_noirq_op(dev->driver->pm, state);
	}

	error = dpm_run_callback(callback, dev, state, info);
	dev->power.is_noirq_suspended = false;

 Out:
	complete_all(&dev->power.completion);
	TRACE_RESUME(error);
	return error;
}

static bool is_async(struct device *dev)
{
	return dev->power.async_suspend && pm_async_enabled
		&& !pm_trace_is_enabled();
}

static void async_resume_noirq(void *data, async_cookie_t cookie)
{
	struct device *dev = (struct device *)data;
	int error;

	error = device_resume_noirq(dev, pm_transition, true);
	if (error)
		pm_dev_err(dev, pm_transition, " async", error);

	put_device(dev);
}

void dpm_noirq_resume_devices(pm_message_t state)
{
	struct device *dev;
	ktime_t starttime = ktime_get();

	trace_suspend_resume(TPS("dpm_resume_noirq"), state.event, true);
	dbg_snapshot_suspend("dpm_resume_noirq", dpm_noirq_resume_devices,
				NULL, state.event, DSS_FLAG_IN);
	mutex_lock(&dpm_list_mtx);
	pm_transition = state;

	/*
	 * Advanced the async threads upfront,
	 * in case the starting of async threads is
	 * delayed by non-async resuming devices.
	 */
	list_for_each_entry(dev, &dpm_noirq_list, power.entry) {
		reinit_completion(&dev->power.completion);
		if (is_async(dev)) {
			get_device(dev);
			async_schedule(async_resume_noirq, dev);
		}
	}

	while (!list_empty(&dpm_noirq_list)) {
		dev = to_device(dpm_noirq_list.next);
		sec_debug_set_suspend_device(__func__, dev_name(dev));
		get_device(dev);
		list_move_tail(&dev->power.entry, &dpm_late_early_list);
		mutex_unlock(&dpm_list_mtx);

		if (!is_async(dev)) {
			int error;

			error = device_resume_noirq(dev, state, false);
			if (error) {
				suspend_stats.failed_resume_noirq++;
				dpm_save_failed_step(SUSPEND_RESUME_NOIRQ);
				dpm_save_failed_dev(dev_name(dev));
				pm_dev_err(dev, state, " noirq", error);
			}
		}

		mutex_lock(&dpm_list_mtx);
		put_device(dev);
	}
	sec_debug_set_suspend_device(NULL, NULL);
	mutex_unlock(&dpm_list_mtx);
	async_synchronize_full();
	dpm_show_time(starttime, state, 0, "noirq");
	dbg_snapshot_suspend("dpm_resume_noirq", dpm_noirq_resume_devices,
				NULL, state.event, DSS_FLAG_OUT);
	trace_suspend_resume(TPS("dpm_resume_noirq"), state.event, false);
}

void dpm_noirq_end(void)
{
	resume_device_irqs();
	device_wakeup_disarm_wake_irqs();
	cpuidle_resume();
}

/**
 * dpm_resume_noirq - Execute "noirq resume" callbacks for all devices.
 * @state: PM transition of the system being carried out.
 *
 * Invoke the "noirq" resume callbacks for all devices in dpm_noirq_list and
 * allow device drivers' interrupt handlers to be called.
 */
void dpm_resume_noirq(pm_message_t state)
{
	dpm_noirq_resume_devices(state);
	dpm_noirq_end();
}

/**
 * device_resume_early - Execute an "early resume" callback for given device.
 * @dev: Device to handle.
 * @state: PM transition of the system being carried out.
 * @async: If true, the device is being resumed asynchronously.
 *
 * Runtime PM is disabled for @dev while this function is being executed.
 */
static int device_resume_early(struct device *dev, pm_message_t state, bool async)
{
	pm_callback_t callback = NULL;
	const char *info = NULL;
	int error = 0;

	TRACE_DEVICE(dev);
	TRACE_RESUME(0);

	if (dev->power.syscore || dev->power.direct_complete)
		goto Out;

	if (!dev->power.is_late_suspended)
		goto Out;

	if (!dpm_wait_for_superior(dev, async))
		goto Out;

	if (dev->pm_domain) {
		info = "early power domain ";
		callback = pm_late_early_op(&dev->pm_domain->ops, state);
	} else if (dev->type && dev->type->pm) {
		info = "early type ";
		callback = pm_late_early_op(dev->type->pm, state);
	} else if (dev->class && dev->class->pm) {
		info = "early class ";
		callback = pm_late_early_op(dev->class->pm, state);
	} else if (dev->bus && dev->bus->pm) {
		info = "early bus ";
		callback = pm_late_early_op(dev->bus->pm, state);
	}

	if (!callback && dev->driver && dev->driver->pm) {
		info = "early driver ";
		callback = pm_late_early_op(dev->driver->pm, state);
	}

	error = dpm_run_callback(callback, dev, state, info);
	dev->power.is_late_suspended = false;

 Out:
	TRACE_RESUME(error);

	pm_runtime_enable(dev);
	complete_all(&dev->power.completion);
	return error;
}

static void async_resume_early(void *data, async_cookie_t cookie)
{
	struct device *dev = (struct device *)data;
	int error;

	error = device_resume_early(dev, pm_transition, true);
	if (error)
		pm_dev_err(dev, pm_transition, " async", error);

	put_device(dev);
}

/**
 * dpm_resume_early - Execute "early resume" callbacks for all devices.
 * @state: PM transition of the system being carried out.
 */
void dpm_resume_early(pm_message_t state)
{
	struct device *dev;
	ktime_t starttime = ktime_get();

	trace_suspend_resume(TPS("dpm_resume_early"), state.event, true);
	dbg_snapshot_suspend("dpm_resume_early", dpm_resume_early,
				NULL, state.event, DSS_FLAG_IN);
#ifdef CONFIG_BOEFFLA_WL_BLOCKER
	pm_print_active_wakeup_sources();
#endif
	mutex_lock(&dpm_list_mtx);
	pm_transition = state;

	/*
	 * Advanced the async threads upfront,
	 * in case the starting of async threads is
	 * delayed by non-async resuming devices.
	 */
	list_for_each_entry(dev, &dpm_late_early_list, power.entry) {
		reinit_completion(&dev->power.completion);
		if (is_async(dev)) {
			get_device(dev);
			async_schedule(async_resume_early, dev);
		}
	}

	while (!list_empty(&dpm_late_early_list)) {
		dev = to_device(dpm_late_early_list.next);
		sec_debug_set_suspend_device(__func__, dev_name(dev));
		get_device(dev);
		list_move_tail(&dev->power.entry, &dpm_suspended_list);
		mutex_unlock(&dpm_list_mtx);

		if (!is_async(dev)) {
			int error;

			error = device_resume_early(dev, state, false);
			if (error) {
				suspend_stats.failed_resume_early++;
				dpm_save_failed_step(SUSPEND_RESUME_EARLY);
				dpm_save_failed_dev(dev_name(dev));
				pm_dev_err(dev, state, " early", error);
			}
		}
		mutex_lock(&dpm_list_mtx);
		put_device(dev);
	}
	sec_debug_set_suspend_device(NULL, NULL);
	mutex_unlock(&dpm_list_mtx);
	async_synchronize_full();
	dpm_show_time(starttime, state, 0, "early");
	dbg_snapshot_suspend("dpm_resume_early", dpm_resume_early,
				NULL, state.event, DSS_FLAG_OUT);
	trace_suspend_resume(TPS("dpm_resume_early"), state.event, false);
}

/**
 * dpm_resume_start - Execute "noirq" and "early" device callbacks.
 * @state: PM transition of the system being carried out.
 */
void dpm_resume_start(pm_message_t state)
{
	dpm_resume_noirq(state);
	dpm_resume_early(state);
}
EXPORT_SYMBOL_GPL(dpm_resume_start);

/**
 * device_resume - Execute "resume" callbacks for given device.
 * @dev: Device to handle.
 * @state: PM transition of the system being carried out.
 * @async: If true, the device is being resumed asynchronously.
 */
static int device_resume(struct device *dev, pm_message_t state, bool async)
{
	pm_callback_t callback = NULL;
	const char *info = NULL;
	int error = 0;
	DECLARE_DPM_WATCHDOG_ON_STACK(wd);

	TRACE_DEVICE(dev);
	TRACE_RESUME(0);

	if (dev->power.syscore)
		goto Complete;

	if (dev->power.direct_complete) {
		/* Match the pm_runtime_disable() in __device_suspend(). */
		pm_runtime_enable(dev);
		goto Complete;
	}

	if (!dpm_wait_for_superior(dev, async))
		goto Complete;

	dpm_watchdog_set(&wd, dev);
	device_lock(dev);

	/*
	 * This is a fib.  But we'll allow new children to be added below
	 * a resumed device, even if the device hasn't been completed yet.
	 */
	dev->power.is_prepared = false;

	if (!dev->power.is_suspended)
		goto Unlock;

	if (dev->pm_domain) {
		info = "power domain ";
		callback = pm_op(&dev->pm_domain->ops, state);
		goto Driver;
	}

	if (dev->type && dev->type->pm) {
		info = "type ";
		callback = pm_op(dev->type->pm, state);
		goto Driver;
	}

	if (dev->class) {
		if (dev->class->pm) {
			info = "class ";
			callback = pm_op(dev->class->pm, state);
			goto Driver;
		} else if (dev->class->resume) {
			info = "legacy class ";
			callback = dev->class->resume;
			goto End;
		}
	}

	if (dev->bus) {
		if (dev->bus->pm) {
			info = "bus ";
			callback = pm_op(dev->bus->pm, state);
		} else if (dev->bus->resume) {
			info = "legacy bus ";
			callback = dev->bus->resume;
			goto End;
		}
	}

 Driver:
	if (!callback && dev->driver && dev->driver->pm) {
		info = "driver ";
		callback = pm_op(dev->driver->pm, state);
	}

 End:
	error = dpm_run_callback(callback, dev, state, info);
	dev->power.is_suspended = false;

 Unlock:
	device_unlock(dev);
	dpm_watchdog_clear(&wd);

 Complete:
	complete_all(&dev->power.completion);

	TRACE_RESUME(error);

	return error;
}

static void async_resume(void *data, async_cookie_t cookie)
{
	struct device *dev = (struct device *)data;
	int error;

	error = device_resume(dev, pm_transition, true);
	if (error)
		pm_dev_err(dev, pm_transition, " async", error);
	put_device(dev);
}

/**
 * dpm_resume - Execute "resume" callbacks for non-sysdev devices.
 * @state: PM transition of the system being carried out.
 *
 * Execute the appropriate "resume" callback for all devices whose status
 * indicates that they are suspended.
 */
void dpm_resume(pm_message_t state)
{
	struct device *dev;
	ktime_t starttime = ktime_get();

	trace_suspend_resume(TPS("dpm_resume"), state.event, true);
	dbg_snapshot_suspend("dpm_resume", dpm_resume,
				NULL, state.event, DSS_FLAG_IN);
	might_sleep();

	mutex_lock(&dpm_list_mtx);
	pm_transition = state;
	async_error = 0;

	list_for_each_entry(dev, &dpm_suspended_list, power.entry) {
		reinit_completion(&dev->power.completion);
		if (is_async(dev)) {
			get_device(dev);
			async_schedule(async_resume, dev);
		}
	}

	while (!list_empty(&dpm_suspended_list)) {
		dev = to_device(dpm_suspended_list.next);
		sec_debug_set_suspend_device(__func__, dev_name(dev));
		get_device(dev);
		if (!is_async(dev)) {
			int error;

			mutex_unlock(&dpm_list_mtx);

			error = device_resume(dev, state, false);
			if (error) {
				suspend_stats.failed_resume++;
				dpm_save_failed_step(SUSPEND_RESUME);
				dpm_save_failed_dev(dev_name(dev));
				pm_dev_err(dev, state, "", error);
			}

			mutex_lock(&dpm_list_mtx);
		}
		if (!list_empty(&dev->power.entry))
			list_move_tail(&dev->power.entry, &dpm_prepared_list);
		put_device(dev);
	}
	sec_debug_set_suspend_device(NULL, NULL);
	mutex_unlock(&dpm_list_mtx);
	async_synchronize_full();
	dpm_show_time(starttime, state, 0, NULL);

	cpufreq_resume();
	dbg_snapshot_suspend("dpm_resume", dpm_resume,
				NULL, state.event, DSS_FLAG_OUT);
	trace_suspend_resume(TPS("dpm_resume"), state.event, false);
}

/**
 * device_complete - Complete a PM transition for given device.
 * @dev: Device to handle.
 * @state: PM transition of the system being carried out.
 */
static void device_complete(struct device *dev, pm_message_t state)
{
	void (*callback)(struct device *) = NULL;
	const char *info = NULL;

	if (dev->power.syscore)
		return;

	device_lock(dev);

	if (dev->pm_domain) {
		info = "completing power domain ";
		callback = dev->pm_domain->ops.complete;
	} else if (dev->type && dev->type->pm) {
		info = "completing type ";
		callback = dev->type->pm->complete;
	} else if (dev->class && dev->class->pm) {
		info = "completing class ";
		callback = dev->class->pm->complete;
	} else if (dev->bus && dev->bus->pm) {
		info = "completing bus ";
		callback = dev->bus->pm->complete;
	}

	if (!callback && dev->driver && dev->driver->pm) {
		info = "completing driver ";
		callback = dev->driver->pm->complete;
	}

	if (callback) {
		pm_dev_dbg(dev, state, info);
		callback(dev);
	}

	device_unlock(dev);

	pm_runtime_put(dev);
}

/**
 * dpm_complete - Complete a PM transition for all non-sysdev devices.
 * @state: PM transition of the system being carried out.
 *
 * Execute the ->complete() callbacks for all devices whose PM status is not
 * DPM_ON (this allows new devices to be registered).
 */
void dpm_complete(pm_message_t state)
{
	struct list_head list;

	trace_suspend_resume(TPS("dpm_complete"), state.event, true);
	dbg_snapshot_suspend("dpm_complete", dpm_complete,
				NULL, state.event, DSS_FLAG_OUT);
	might_sleep();

	INIT_LIST_HEAD(&list);
	mutex_lock(&dpm_list_mtx);
	while (!list_empty(&dpm_prepared_list)) {
		struct device *dev = to_device(dpm_prepared_list.prev);

		sec_debug_set_suspend_device(__func__, dev_name(dev));
		get_device(dev);
		dev->power.is_prepared = false;
		list_move(&dev->power.entry, &list);
		mutex_unlock(&dpm_list_mtx);

		trace_device_pm_callback_start(dev, "", state.event);
		device_complete(dev, state);
		trace_device_pm_callback_end(dev, 0);

		mutex_lock(&dpm_list_mtx);
		put_device(dev);
	}
	sec_debug_set_suspend_device(NULL, NULL);
	list_splice(&list, &dpm_list);
	mutex_unlock(&dpm_list_mtx);

	/* Allow device probing and trigger re-probing of deferred devices */
	device_unblock_probing();
	dbg_snapshot_suspend("dpm_complete", dpm_complete,
				NULL, state.event, DSS_FLAG_OUT);
	trace_suspend_resume(TPS("dpm_complete"), state.event, false);
}

/**
 * dpm_resume_end - Execute "resume" callbacks and complete system transition.
 * @state: PM transition of the system being carried out.
 *
 * Execute "resume" callbacks for all devices and complete the PM transition of
 * the system.
 */
void dpm_resume_end(pm_message_t state)
{
	dpm_resume(state);
	dpm_complete(state);
}
EXPORT_SYMBOL_GPL(dpm_resume_end);


/*------------------------- Suspend routines -------------------------*/

/**
 * resume_event - Return a "resume" message for given "suspend" sleep state.
 * @sleep_state: PM message representing a sleep state.
 *
 * Return a PM message representing the resume event corresponding to given
 * sleep state.
 */
static pm_message_t resume_event(pm_message_t sleep_state)
{
	switch (sleep_state.event) {
	case PM_EVENT_SUSPEND:
		return PMSG_RESUME;
	case PM_EVENT_FREEZE:
	case PM_EVENT_QUIESCE:
		return PMSG_RECOVER;
	case PM_EVENT_HIBERNATE:
		return PMSG_RESTORE;
	}
	return PMSG_ON;
}

/**
 * device_suspend_noirq - Execute a "late suspend" callback for given device.
 * @dev: Device to handle.
 * @state: PM transition of the system being carried out.
 * @async: If true, the device is being suspended asynchronously.
 *
 * The driver of @dev will not receive interrupts while this function is being
 * executed.
 */
static int __device_suspend_noirq(struct device *dev, pm_message_t state, bool async)
{
	pm_callback_t callback = NULL;
	const char *info = NULL;
	int error = 0;

	TRACE_DEVICE(dev);
	TRACE_SUSPEND(0);

	dpm_wait_for_subordinate(dev, async);

	if (async_error)
		goto Complete;

	if (pm_wakeup_pending()) {
		async_error = -EBUSY;
		goto Complete;
	}

	if (dev->power.syscore || dev->power.direct_complete)
		goto Complete;

	if (dev->pm_domain) {
		info = "noirq power domain ";
		callback = pm_noirq_op(&dev->pm_domain->ops, state);
	} else if (dev->type && dev->type->pm) {
		info = "noirq type ";
		callback = pm_noirq_op(dev->type->pm, state);
	} else if (dev->class && dev->class->pm) {
		info = "noirq class ";
		callback = pm_noirq_op(dev->class->pm, state);
	} else if (dev->bus && dev->bus->pm) {
		info = "noirq bus ";
		callback = pm_noirq_op(dev->bus->pm, state);
	}

	if (!callback && dev->driver && dev->driver->pm) {
		info = "noirq driver ";
		callback = pm_noirq_op(dev->driver->pm, state);
	}

	error = dpm_run_callback(callback, dev, state, info);
	if (!error) {
		dev->power.is_noirq_suspended = true;
	} else {
		async_error = error;
		log_suspend_abort_reason("Callback failed on %s in %pS returned %d",
					 dev_name(dev), callback, error);
	}

Complete:
	complete_all(&dev->power.completion);
	TRACE_SUSPEND(error);
	return error;
}

static void async_suspend_noirq(void *data, async_cookie_t cookie)
{
	struct device *dev = (struct device *)data;
	int error;

	error = __device_suspend_noirq(dev, pm_transition, true);
	if (error) {
		dpm_save_failed_dev(dev_name(dev));
		pm_dev_err(dev, pm_transition, " async", error);
	}

	put_device(dev);
}

static int device_suspend_noirq(struct device *dev)
{
	reinit_completion(&dev->power.completion);

	if (is_async(dev)) {
		get_device(dev);
		async_schedule(async_suspend_noirq, dev);
		return 0;
	}
	return __device_suspend_noirq(dev, pm_transition, false);
}

void dpm_noirq_begin(void)
{
	cpuidle_pause();
	device_wakeup_arm_wake_irqs();
	suspend_device_irqs();
}

int dpm_noirq_suspend_devices(pm_message_t state)
{
	ktime_t starttime = ktime_get();
	int error = 0;

	trace_suspend_resume(TPS("dpm_suspend_noirq"), state.event, true);
	dbg_snapshot_suspend("dpm_suspend_noirq", dpm_noirq_suspend_devices,
				NULL, state.event, DSS_FLAG_IN);
	mutex_lock(&dpm_list_mtx);
	pm_transition = state;
	async_error = 0;

	while (!list_empty(&dpm_late_early_list)) {
		struct device *dev = to_device(dpm_late_early_list.prev);

		sec_debug_set_suspend_device(__func__, dev_name(dev));
		get_device(dev);
		mutex_unlock(&dpm_list_mtx);

		error = device_suspend_noirq(dev);

		mutex_lock(&dpm_list_mtx);
		if (error) {
			pm_dev_err(dev, state, " noirq", error);
			dpm_save_failed_dev(dev_name(dev));
			put_device(dev);
			break;
		}
		if (!list_empty(&dev->power.entry))
			list_move(&dev->power.entry, &dpm_noirq_list);
		put_device(dev);

		if (async_error)
			break;
	}
	sec_debug_set_suspend_device(NULL, NULL);
	mutex_unlock(&dpm_list_mtx);
	async_synchronize_full();
	if (!error)
		error = async_error;

	if (error) {
		suspend_stats.failed_suspend_noirq++;
		dpm_save_failed_step(SUSPEND_SUSPEND_NOIRQ);
	}
	dpm_show_time(starttime, state, error, "noirq");
	dbg_snapshot_suspend("dpm_suspend_noirq", dpm_noirq_suspend_devices,
				NULL, state.event, DSS_FLAG_OUT);
	trace_suspend_resume(TPS("dpm_suspend_noirq"), state.event, false);
	return error;
}

/**
 * dpm_suspend_noirq - Execute "noirq suspend" callbacks for all devices.
 * @state: PM transition of the system being carried out.
 *
 * Prevent device drivers' interrupt handlers from being called and invoke
 * "noirq" suspend callbacks for all non-sysdev devices.
 */
int dpm_suspend_noirq(pm_message_t state)
{
	int ret;

	dpm_noirq_begin();
	ret = dpm_noirq_suspend_devices(state);
	if (ret)
		dpm_resume_noirq(resume_event(state));

	return ret;
}

/**
 * device_suspend_late - Execute a "late suspend" callback for given device.
 * @dev: Device to handle.
 * @state: PM transition of the system being carried out.
 * @async: If true, the device is being suspended asynchronously.
 *
 * Runtime PM is disabled for @dev while this function is being executed.
 */
static int __device_suspend_late(struct device *dev, pm_message_t state, bool async)
{
	pm_callback_t callback = NULL;
	const char *info = NULL;
	int error = 0;

	TRACE_DEVICE(dev);
	TRACE_SUSPEND(0);

	__pm_runtime_disable(dev, false);

	dpm_wait_for_subordinate(dev, async);

	if (async_error)
		goto Complete;

	if (pm_wakeup_pending()) {
		async_error = -EBUSY;
		goto Complete;
	}

	if (dev->power.syscore || dev->power.direct_complete)
		goto Complete;

	if (dev->pm_domain) {
		info = "late power domain ";
		callback = pm_late_early_op(&dev->pm_domain->ops, state);
	} else if (dev->type && dev->type->pm) {
		info = "late type ";
		callback = pm_late_early_op(dev->type->pm, state);
	} else if (dev->class && dev->class->pm) {
		info = "late class ";
		callback = pm_late_early_op(dev->class->pm, state);
	} else if (dev->bus && dev->bus->pm) {
		info = "late bus ";
		callback = pm_late_early_op(dev->bus->pm, state);
	}

	if (!callback && dev->driver && dev->driver->pm) {
		info = "late driver ";
		callback = pm_late_early_op(dev->driver->pm, state);
	}

	error = dpm_run_callback(callback, dev, state, info);
	if (!error) {
		dev->power.is_late_suspended = true;
	} else {
		async_error = error;
		log_suspend_abort_reason("Callback failed on %s in %pS returned %d",
					 dev_name(dev), callback, error);
	}

Complete:
	TRACE_SUSPEND(error);
	complete_all(&dev->power.completion);
	return error;
}

static void async_suspend_late(void *data, async_cookie_t cookie)
{
	struct device *dev = (struct device *)data;
	int error;

	error = __device_suspend_late(dev, pm_transition, true);
	if (error) {
		dpm_save_failed_dev(dev_name(dev));
		pm_dev_err(dev, pm_transition, " async", error);
	}
	put_device(dev);
}

static int device_suspend_late(struct device *dev)
{
	reinit_completion(&dev->power.completion);

	if (is_async(dev)) {
		get_device(dev);
		async_schedule(async_suspend_late, dev);
		return 0;
	}

	return __device_suspend_late(dev, pm_transition, false);
}

/**
 * dpm_suspend_late - Execute "late suspend" callbacks for all devices.
 * @state: PM transition of the system being carried out.
 */
int dpm_suspend_late(pm_message_t state)
{
	ktime_t starttime = ktime_get();
	int error = 0;

	trace_suspend_resume(TPS("dpm_suspend_late"), state.event, true);
	dbg_snapshot_suspend("dpm_suspend_late", dpm_suspend_late,
				NULL, state.event, DSS_FLAG_IN);
	mutex_lock(&dpm_list_mtx);
	pm_transition = state;
	async_error = 0;

	while (!list_empty(&dpm_suspended_list)) {
		struct device *dev = to_device(dpm_suspended_list.prev);

		sec_debug_set_suspend_device(__func__, dev_name(dev));
		get_device(dev);
		mutex_unlock(&dpm_list_mtx);

		error = device_suspend_late(dev);

		mutex_lock(&dpm_list_mtx);
		if (!list_empty(&dev->power.entry))
			list_move(&dev->power.entry, &dpm_late_early_list);

		if (error) {
			pm_dev_err(dev, state, " late", error);
			dpm_save_failed_dev(dev_name(dev));
			put_device(dev);
			break;
		}
		put_device(dev);

		if (async_error)
			break;
	}
	sec_debug_set_suspend_device(NULL, NULL);
	mutex_unlock(&dpm_list_mtx);
	async_synchronize_full();
	if (!error)
		error = async_error;
	if (error) {
		suspend_stats.failed_suspend_late++;
		dpm_save_failed_step(SUSPEND_SUSPEND_LATE);
		dpm_resume_early(resume_event(state));
	}
	dpm_show_time(starttime, state, error, "late");
	dbg_snapshot_suspend("dpm_suspend_late", dpm_suspend_late,
				NULL, state.event, DSS_FLAG_OUT);
	trace_suspend_resume(TPS("dpm_suspend_late"), state.event, false);
	return error;
}

/**
 * dpm_suspend_end - Execute "late" and "noirq" device suspend callbacks.
 * @state: PM transition of the system being carried out.
 */
int dpm_suspend_end(pm_message_t state)
{
	int error = dpm_suspend_late(state);
	if (error)
		return error;

	error = dpm_suspend_noirq(state);
	if (error) {
		dpm_resume_early(resume_event(state));
		return error;
	}

	return 0;
}
EXPORT_SYMBOL_GPL(dpm_suspend_end);

/**
 * legacy_suspend - Execute a legacy (bus or class) suspend callback for device.
 * @dev: Device to suspend.
 * @state: PM transition of the system being carried out.
 * @cb: Suspend callback to execute.
 * @info: string description of caller.
 */
static int legacy_suspend(struct device *dev, pm_message_t state,
			  int (*cb)(struct device *dev, pm_message_t state),
			  const char *info)
{
	int error;
	ktime_t calltime;

	calltime = initcall_debug_start(dev);

	trace_device_pm_callback_start(dev, info, state.event);
	error = cb(dev, state);
	trace_device_pm_callback_end(dev, error);
	suspend_report_result(cb, error);

	initcall_debug_report(dev, calltime, error, state, info);

	return error;
}

static void dpm_clear_suppliers_direct_complete(struct device *dev)
{
	struct device_link *link;
	int idx;

	idx = device_links_read_lock();

	list_for_each_entry_rcu(link, &dev->links.suppliers, c_node) {
		spin_lock_irq(&link->supplier->power.lock);
		link->supplier->power.direct_complete = false;
		spin_unlock_irq(&link->supplier->power.lock);
	}

	device_links_read_unlock(idx);
}

/**
 * device_suspend - Execute "suspend" callbacks for given device.
 * @dev: Device to handle.
 * @state: PM transition of the system being carried out.
 * @async: If true, the device is being suspended asynchronously.
 */
static int __device_suspend(struct device *dev, pm_message_t state, bool async)
{
	pm_callback_t callback = NULL;
	const char *info = NULL;
	int error = 0;
	char suspend_abort[MAX_SUSPEND_ABORT_LEN];
	DECLARE_DPM_WATCHDOG_ON_STACK(wd);

	TRACE_DEVICE(dev);
	TRACE_SUSPEND(0);

	dpm_wait_for_subordinate(dev, async);

	if (async_error) {
		dev->power.direct_complete = false;
		goto Complete;
	}

	/*
	 * Wait for possible runtime PM transitions of the device in progress
	 * to complete and if there's a runtime resume request pending for it,
	 * resume it before proceeding with invoking the system-wide suspend
	 * callbacks for it.
	 *
	 * If the system-wide suspend callbacks below change the configuration
	 * of the device, they must disable runtime PM for it or otherwise
	 * ensure that its runtime-resume callbacks will not be confused by that
	 * change in case they are invoked going forward.
	 */
	pm_runtime_barrier(dev);

	if (pm_wakeup_pending()) {
		pm_get_active_wakeup_sources(suspend_abort,
			MAX_SUSPEND_ABORT_LEN);
		log_suspend_abort_reason(suspend_abort);
		dev->power.direct_complete = false;
		async_error = -EBUSY;
		goto Complete;
	}

	if (dev->power.syscore)
		goto Complete;

	/* Avoid direct_complete to let wakeup_path propagate. */
	if (device_may_wakeup(dev) || dev->power.wakeup_path)
		dev->power.direct_complete = false;

	if (dev->power.direct_complete) {
		if (pm_runtime_status_suspended(dev)) {
			pm_runtime_disable(dev);
			if (pm_runtime_status_suspended(dev))
				goto Complete;

			pm_runtime_enable(dev);
		}
		dev->power.direct_complete = false;
	}

	dpm_watchdog_set(&wd, dev);
	device_lock(dev);

	if (dev->pm_domain) {
		info = "power domain ";
		callback = pm_op(&dev->pm_domain->ops, state);
		goto Run;
	}

	if (dev->type && dev->type->pm) {
		info = "type ";
		callback = pm_op(dev->type->pm, state);
		goto Run;
	}

	if (dev->class) {
		if (dev->class->pm) {
			info = "class ";
			callback = pm_op(dev->class->pm, state);
			goto Run;
		} else if (dev->class->suspend) {
			pm_dev_dbg(dev, state, "legacy class ");
			error = legacy_suspend(dev, state, dev->class->suspend,
						"legacy class ");
			goto End;
		}
	}

	if (dev->bus) {
		if (dev->bus->pm) {
			info = "bus ";
			callback = pm_op(dev->bus->pm, state);
		} else if (dev->bus->suspend) {
			pm_dev_dbg(dev, state, "legacy bus ");
			error = legacy_suspend(dev, state, dev->bus->suspend,
						"legacy bus ");
			goto End;
		}
	}

 Run:
	if (!callback && dev->driver && dev->driver->pm) {
		info = "driver ";
		callback = pm_op(dev->driver->pm, state);
	}

	error = dpm_run_callback(callback, dev, state, info);

 End:
	if (!error) {
		struct device *parent = dev->parent;

		dev->power.is_suspended = true;
		if (parent) {
			spin_lock_irq(&parent->power.lock);
			dev->parent->power.direct_complete = false;
			if (dev->power.wakeup_path
			    && !dev->parent->power.ignore_children)
				dev->parent->power.wakeup_path = true;

			spin_unlock_irq(&parent->power.lock);
		}
		dpm_clear_suppliers_direct_complete(dev);
	} else {
		log_suspend_abort_reason("Callback failed on %s in %pS returned %d",
					 dev_name(dev), callback, error);
	}

	device_unlock(dev);
	dpm_watchdog_clear(&wd);

 Complete:
	if (error)
		async_error = error;

	complete_all(&dev->power.completion);
	TRACE_SUSPEND(error);
	return error;
}

static void async_suspend(void *data, async_cookie_t cookie)
{
	struct device *dev = (struct device *)data;
	int error;

	error = __device_suspend(dev, pm_transition, true);
	if (error) {
		dpm_save_failed_dev(dev_name(dev));
		pm_dev_err(dev, pm_transition, " async", error);
#ifdef CONFIG_SEC_PM_DEBUG
		log_suspend_abort_reason("Device %s failed to suspend async: %d",
				dev_name(dev), error);
#endif
	}

	put_device(dev);
}

static int device_suspend(struct device *dev)
{
	reinit_completion(&dev->power.completion);

	if (is_async(dev)) {
		get_device(dev);
		async_schedule(async_suspend, dev);
		return 0;
	}

	return __device_suspend(dev, pm_transition, false);
}

/**
 * dpm_suspend - Execute "suspend" callbacks for all non-sysdev devices.
 * @state: PM transition of the system being carried out.
 */
int dpm_suspend(pm_message_t state)
{
	ktime_t starttime = ktime_get();
	int error = 0;

	trace_suspend_resume(TPS("dpm_suspend"), state.event, true);
	dbg_snapshot_suspend("dpm_suspend", dpm_suspend, NULL, state.event, DSS_FLAG_IN);
	might_sleep();

	cpufreq_suspend();

	mutex_lock(&dpm_list_mtx);
	pm_transition = state;
	async_error = 0;
	while (!list_empty(&dpm_prepared_list)) {
		struct device *dev = to_device(dpm_prepared_list.prev);

		sec_debug_set_suspend_device(__func__, dev_name(dev));
		get_device(dev);
		mutex_unlock(&dpm_list_mtx);

		error = device_suspend(dev);

		mutex_lock(&dpm_list_mtx);
		if (error) {
			pm_dev_err(dev, state, "", error);
			dpm_save_failed_dev(dev_name(dev));
#ifdef CONFIG_SEC_PM_DEBUG
			log_suspend_abort_reason("Device %s failed to suspend: %d",
					dev_name(dev), error);
#endif
			put_device(dev);
			break;
		}
		if (!list_empty(&dev->power.entry))
			list_move(&dev->power.entry, &dpm_suspended_list);
		put_device(dev);
		if (async_error)
			break;
	}
	sec_debug_set_suspend_device(NULL, NULL);
	mutex_unlock(&dpm_list_mtx);
	async_synchronize_full();
	if (!error)
		error = async_error;
	if (error) {
		suspend_stats.failed_suspend++;
		dpm_save_failed_step(SUSPEND_SUSPEND);
	}
	dpm_show_time(starttime, state, error, NULL);
	dbg_snapshot_suspend("dpm_suspend", dpm_suspend, NULL, state.event, DSS_FLAG_OUT);
	trace_suspend_resume(TPS("dpm_suspend"), state.event, false);
	return error;
}

/**
 * device_prepare - Prepare a device for system power transition.
 * @dev: Device to handle.
 * @state: PM transition of the system being carried out.
 *
 * Execute the ->prepare() callback(s) for given device.  No new children of the
 * device may be registered after this function has returned.
 */
static int device_prepare(struct device *dev, pm_message_t state)
{
	int (*callback)(struct device *) = NULL;
	int ret = 0;

	if (dev->power.syscore)
		return 0;

	/*
	 * If a device's parent goes into runtime suspend at the wrong time,
	 * it won't be possible to resume the device.  To prevent this we
	 * block runtime suspend here, during the prepare phase, and allow
	 * it again during the complete phase.
	 */
	pm_runtime_get_noresume(dev);

	device_lock(dev);

	dev->power.wakeup_path = device_may_wakeup(dev);

	if (dev->power.no_pm_callbacks) {
		ret = 1;	/* Let device go direct_complete */
		goto unlock;
	}

	if (dev->pm_domain)
		callback = dev->pm_domain->ops.prepare;
	else if (dev->type && dev->type->pm)
		callback = dev->type->pm->prepare;
	else if (dev->class && dev->class->pm)
		callback = dev->class->pm->prepare;
	else if (dev->bus && dev->bus->pm)
		callback = dev->bus->pm->prepare;

	if (!callback && dev->driver && dev->driver->pm)
		callback = dev->driver->pm->prepare;

	dbg_snapshot_suspend("device_prepare", callback, dev, state.event, DSS_FLAG_IN);
	if (callback)
		ret = callback(dev);
	dbg_snapshot_suspend("device_prepare", callback, dev, state.event, DSS_FLAG_OUT);

unlock:
	device_unlock(dev);

	if (ret < 0) {
		suspend_report_result(callback, ret);
		pm_runtime_put(dev);
		return ret;
	}
	/*
	 * A positive return value from ->prepare() means "this device appears
	 * to be runtime-suspended and its state is fine, so if it really is
	 * runtime-suspended, you can leave it in that state provided that you
	 * will do the same thing with all of its descendants".  This only
	 * applies to suspend transitions, however.
	 */
	spin_lock_irq(&dev->power.lock);
	dev->power.direct_complete = ret > 0 && state.event == PM_EVENT_SUSPEND;
	spin_unlock_irq(&dev->power.lock);
	return 0;
}

/**
 * dpm_prepare - Prepare all non-sysdev devices for a system PM transition.
 * @state: PM transition of the system being carried out.
 *
 * Execute the ->prepare() callback(s) for all devices.
 */
int dpm_prepare(pm_message_t state)
{
	int error = 0;

	trace_suspend_resume(TPS("dpm_prepare"), state.event, true);
	dbg_snapshot_suspend("dpm_prepare", dpm_prepare,
				NULL, state.event, DSS_FLAG_IN);
	might_sleep();

	/*
	 * Give a chance for the known devices to complete their probes, before
	 * disable probing of devices. This sync point is important at least
	 * at boot time + hibernation restore.
	 */
	wait_for_device_probe();
	/*
	 * It is unsafe if probing of devices will happen during suspend or
	 * hibernation and system behavior will be unpredictable in this case.
	 * So, let's prohibit device's probing here and defer their probes
	 * instead. The normal behavior will be restored in dpm_complete().
	 */
	device_block_probing();

	mutex_lock(&dpm_list_mtx);
	while (!list_empty(&dpm_list)) {
		struct device *dev = to_device(dpm_list.next);

		sec_debug_set_suspend_device(__func__, dev_name(dev));
		get_device(dev);
		mutex_unlock(&dpm_list_mtx);

		trace_device_pm_callback_start(dev, "", state.event);
		error = device_prepare(dev, state);
		trace_device_pm_callback_end(dev, error);

		mutex_lock(&dpm_list_mtx);
		if (error) {
			if (error == -EAGAIN) {
				put_device(dev);
				error = 0;
				continue;
			}
			printk(KERN_INFO "PM: Device %s not prepared "
				"for power transition: code %d\n",
				dev_name(dev), error);
<<<<<<< HEAD
			dpm_save_failed_dev(dev_name(dev));
#ifdef CONFIG_SEC_PM_DEBUG
			log_suspend_abort_reason("Device %s not prepared: %d",
					dev_name(dev), error);
#endif
=======
			log_suspend_abort_reason("Device %s not prepared for power transition: code %d",
						 dev_name(dev), error);
			dpm_save_failed_dev(dev_name(dev));
>>>>>>> 628e0702
			put_device(dev);
			break;
		}
		dev->power.is_prepared = true;
		if (!list_empty(&dev->power.entry))
			list_move_tail(&dev->power.entry, &dpm_prepared_list);
		put_device(dev);
	}
	sec_debug_set_suspend_device(NULL, NULL);
	mutex_unlock(&dpm_list_mtx);
	dbg_snapshot_suspend("dpm_prepare", dpm_prepare,
				NULL, state.event, DSS_FLAG_OUT);
	trace_suspend_resume(TPS("dpm_prepare"), state.event, false);
	return error;
}

/**
 * dpm_suspend_start - Prepare devices for PM transition and suspend them.
 * @state: PM transition of the system being carried out.
 *
 * Prepare all non-sysdev devices for system PM transition and execute "suspend"
 * callbacks for them.
 */
int dpm_suspend_start(pm_message_t state)
{
	int error;

	error = dpm_prepare(state);
	if (error) {
		suspend_stats.failed_prepare++;
		dpm_save_failed_step(SUSPEND_PREPARE);
	} else
		error = dpm_suspend(state);
	return error;
}
EXPORT_SYMBOL_GPL(dpm_suspend_start);

void __suspend_report_result(const char *function, void *fn, int ret)
{
	if (ret)
		printk(KERN_ERR "%s(): %pF returns %d\n", function, fn, ret);
}
EXPORT_SYMBOL_GPL(__suspend_report_result);

/**
 * device_pm_wait_for_dev - Wait for suspend/resume of a device to complete.
 * @dev: Device to wait for.
 * @subordinate: Device that needs to wait for @dev.
 */
int device_pm_wait_for_dev(struct device *subordinate, struct device *dev)
{
	dpm_wait(dev, subordinate->power.async_suspend);
	return async_error;
}
EXPORT_SYMBOL_GPL(device_pm_wait_for_dev);

/**
 * dpm_for_each_dev - device iterator.
 * @data: data for the callback.
 * @fn: function to be called for each device.
 *
 * Iterate over devices in dpm_list, and call @fn for each device,
 * passing it @data.
 */
void dpm_for_each_dev(void *data, void (*fn)(struct device *, void *))
{
	struct device *dev;

	if (!fn)
		return;

	device_pm_lock();
	list_for_each_entry(dev, &dpm_list, power.entry)
		fn(dev, data);
	device_pm_unlock();
}
EXPORT_SYMBOL_GPL(dpm_for_each_dev);

static bool pm_ops_is_empty(const struct dev_pm_ops *ops)
{
	if (!ops)
		return true;

	return !ops->prepare &&
	       !ops->suspend &&
	       !ops->suspend_late &&
	       !ops->suspend_noirq &&
	       !ops->resume_noirq &&
	       !ops->resume_early &&
	       !ops->resume &&
	       !ops->complete;
}

void device_pm_check_callbacks(struct device *dev)
{
	spin_lock_irq(&dev->power.lock);
	dev->power.no_pm_callbacks =
		(!dev->bus || (pm_ops_is_empty(dev->bus->pm) &&
		 !dev->bus->suspend && !dev->bus->resume)) &&
		(!dev->class || (pm_ops_is_empty(dev->class->pm) &&
		 !dev->class->suspend && !dev->class->resume)) &&
		(!dev->type || pm_ops_is_empty(dev->type->pm)) &&
		(!dev->pm_domain || pm_ops_is_empty(&dev->pm_domain->ops)) &&
		(!dev->driver || (pm_ops_is_empty(dev->driver->pm) &&
		 !dev->driver->suspend && !dev->driver->resume));
	spin_unlock_irq(&dev->power.lock);
}<|MERGE_RESOLUTION|>--- conflicted
+++ resolved
@@ -35,10 +35,7 @@
 #include <linux/cpuidle.h>
 #include <linux/timer.h>
 #include <linux/wakeup_reason.h>
-<<<<<<< HEAD
 #include <linux/sec_debug.h>
-=======
->>>>>>> 628e0702
 
 #include "../base.h"
 #include "power.h"
@@ -1554,7 +1551,6 @@
 	pm_callback_t callback = NULL;
 	const char *info = NULL;
 	int error = 0;
-	char suspend_abort[MAX_SUSPEND_ABORT_LEN];
 	DECLARE_DPM_WATCHDOG_ON_STACK(wd);
 
 	TRACE_DEVICE(dev);
@@ -1581,9 +1577,6 @@
 	pm_runtime_barrier(dev);
 
 	if (pm_wakeup_pending()) {
-		pm_get_active_wakeup_sources(suspend_abort,
-			MAX_SUSPEND_ABORT_LEN);
-		log_suspend_abort_reason(suspend_abort);
 		dev->power.direct_complete = false;
 		async_error = -EBUSY;
 		goto Complete;
@@ -1899,17 +1892,11 @@
 			printk(KERN_INFO "PM: Device %s not prepared "
 				"for power transition: code %d\n",
 				dev_name(dev), error);
-<<<<<<< HEAD
-			dpm_save_failed_dev(dev_name(dev));
 #ifdef CONFIG_SEC_PM_DEBUG
-			log_suspend_abort_reason("Device %s not prepared: %d",
-					dev_name(dev), error);
-#endif
-=======
 			log_suspend_abort_reason("Device %s not prepared for power transition: code %d",
 						 dev_name(dev), error);
 			dpm_save_failed_dev(dev_name(dev));
->>>>>>> 628e0702
+#endif
 			put_device(dev);
 			break;
 		}
